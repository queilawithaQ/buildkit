package containerd

import (
	"context"
	"os"
	"path/filepath"
	"strings"

	"github.com/containerd/containerd"
	"github.com/containerd/containerd/gc"
	"github.com/containerd/containerd/leases"
	gogoptypes "github.com/gogo/protobuf/types"
	"github.com/moby/buildkit/cache"
	"github.com/moby/buildkit/cache/metadata"
	"github.com/moby/buildkit/executor/containerdexecutor"
	"github.com/moby/buildkit/executor/oci"
	containerdsnapshot "github.com/moby/buildkit/snapshot/containerd"
	"github.com/moby/buildkit/util/leaseutil"
	"github.com/moby/buildkit/util/network/netproviders"
	"github.com/moby/buildkit/util/winlayers"
	"github.com/moby/buildkit/worker"
	"github.com/moby/buildkit/worker/base"
	specs "github.com/opencontainers/image-spec/specs-go/v1"
	"github.com/pkg/errors"
	"golang.org/x/sync/semaphore"
)

// NewWorkerOpt creates a WorkerOpt.
<<<<<<< HEAD
func NewWorkerOpt(root string, address, snapshotterName, ns string, labels map[string]string, dns *oci.DNSConfig, nopt netproviders.Opt, apparmorProfile string, parallelismSem *semaphore.Weighted, opts ...containerd.ClientOpt) (base.WorkerOpt, error) {
=======
func NewWorkerOpt(root string, address, snapshotterName, ns string, labels map[string]string, dns *oci.DNSConfig, nopt netproviders.Opt, apparmorProfile string, opts ...containerd.ClientOpt) (base.WorkerOpt, error) {
>>>>>>> 244e8cde
	opts = append(opts, containerd.WithDefaultNamespace(ns))
	client, err := containerd.New(address, opts...)
	if err != nil {
		return base.WorkerOpt{}, errors.Wrapf(err, "failed to connect client to %q . make sure containerd is running", address)
	}
<<<<<<< HEAD
	return newContainerd(root, client, snapshotterName, ns, labels, dns, nopt, apparmorProfile, parallelismSem)
}

func newContainerd(root string, client *containerd.Client, snapshotterName, ns string, labels map[string]string, dns *oci.DNSConfig, nopt netproviders.Opt, apparmorProfile string, parallelismSem *semaphore.Weighted) (base.WorkerOpt, error) {
=======
	return newContainerd(root, client, snapshotterName, ns, labels, dns, nopt, apparmorProfile)
}

func newContainerd(root string, client *containerd.Client, snapshotterName, ns string, labels map[string]string, dns *oci.DNSConfig, nopt netproviders.Opt, apparmorProfile string) (base.WorkerOpt, error) {
>>>>>>> 244e8cde
	if strings.Contains(snapshotterName, "/") {
		return base.WorkerOpt{}, errors.Errorf("bad snapshotter name: %q", snapshotterName)
	}
	name := "containerd-" + snapshotterName
	root = filepath.Join(root, name)
	if err := os.MkdirAll(root, 0700); err != nil {
		return base.WorkerOpt{}, errors.Wrapf(err, "failed to create %s", root)
	}

	df := client.DiffService()
	// TODO: should use containerd daemon instance ID (containerd/containerd#1862)?
	id, err := base.ID(root)
	if err != nil {
		return base.WorkerOpt{}, err
	}

	serverInfo, err := client.IntrospectionService().Server(context.TODO(), &gogoptypes.Empty{})
	if err != nil {
		return base.WorkerOpt{}, err
	}

	xlabels := base.Labels("containerd", snapshotterName)
	xlabels[worker.LabelContainerdNamespace] = ns
	xlabels[worker.LabelContainerdUUID] = serverInfo.UUID
	for k, v := range labels {
		xlabels[k] = v
	}

	lm := leaseutil.WithNamespace(client.LeasesService(), ns)

	gc := func(ctx context.Context) (gc.Stats, error) {
		l, err := lm.Create(ctx)
		if err != nil {
			return nil, nil
		}
		return nil, lm.Delete(ctx, leases.Lease{ID: l.ID}, leases.SynchronousDelete)
	}

	cs := containerdsnapshot.NewContentStore(client.ContentStore(), ns)

	resp, err := client.IntrospectionService().Plugins(context.TODO(), []string{"type==io.containerd.runtime.v1", "type==io.containerd.runtime.v2"})
	if err != nil {
		return base.WorkerOpt{}, errors.Wrap(err, "failed to list runtime plugin")
	}
	if len(resp.Plugins) == 0 {
		return base.WorkerOpt{}, errors.New("failed to find any runtime plugins")
	}

	var platforms []specs.Platform
	for _, plugin := range resp.Plugins {
		for _, p := range plugin.Platforms {
			platforms = append(platforms, specs.Platform{
				OS:           p.OS,
				Architecture: p.Architecture,
				Variant:      p.Variant,
			})
		}
	}

	np, err := netproviders.Providers(nopt)
	if err != nil {
		return base.WorkerOpt{}, err
	}

	snap := containerdsnapshot.NewSnapshotter(snapshotterName, client.SnapshotService(snapshotterName), ns, nil)

	if err := cache.MigrateV2(context.TODO(), filepath.Join(root, "metadata.db"), filepath.Join(root, "metadata_v2.db"), cs, snap, lm); err != nil {
		return base.WorkerOpt{}, err
	}

	md, err := metadata.NewStore(filepath.Join(root, "metadata_v2.db"))
	if err != nil {
		return base.WorkerOpt{}, err
	}

	opt := base.WorkerOpt{
		ID:             id,
		Labels:         xlabels,
		MetadataStore:  md,
		Executor:       containerdexecutor.New(client, root, "", np, dns, apparmorProfile),
		Snapshotter:    snap,
		ContentStore:   cs,
		Applier:        winlayers.NewFileSystemApplierWithWindows(cs, df),
		Differ:         winlayers.NewWalkingDiffWithWindows(cs, df),
		ImageStore:     client.ImageService(),
		Platforms:      platforms,
		LeaseManager:   lm,
		GarbageCollect: gc,
		ParallelismSem: parallelismSem,
	}
	return opt, nil
}<|MERGE_RESOLUTION|>--- conflicted
+++ resolved
@@ -9,7 +9,6 @@
 	"github.com/containerd/containerd"
 	"github.com/containerd/containerd/gc"
 	"github.com/containerd/containerd/leases"
-	gogoptypes "github.com/gogo/protobuf/types"
 	"github.com/moby/buildkit/cache"
 	"github.com/moby/buildkit/cache/metadata"
 	"github.com/moby/buildkit/executor/containerdexecutor"
@@ -18,35 +17,22 @@
 	"github.com/moby/buildkit/util/leaseutil"
 	"github.com/moby/buildkit/util/network/netproviders"
 	"github.com/moby/buildkit/util/winlayers"
-	"github.com/moby/buildkit/worker"
 	"github.com/moby/buildkit/worker/base"
 	specs "github.com/opencontainers/image-spec/specs-go/v1"
 	"github.com/pkg/errors"
-	"golang.org/x/sync/semaphore"
 )
 
 // NewWorkerOpt creates a WorkerOpt.
-<<<<<<< HEAD
-func NewWorkerOpt(root string, address, snapshotterName, ns string, labels map[string]string, dns *oci.DNSConfig, nopt netproviders.Opt, apparmorProfile string, parallelismSem *semaphore.Weighted, opts ...containerd.ClientOpt) (base.WorkerOpt, error) {
-=======
 func NewWorkerOpt(root string, address, snapshotterName, ns string, labels map[string]string, dns *oci.DNSConfig, nopt netproviders.Opt, apparmorProfile string, opts ...containerd.ClientOpt) (base.WorkerOpt, error) {
->>>>>>> 244e8cde
 	opts = append(opts, containerd.WithDefaultNamespace(ns))
 	client, err := containerd.New(address, opts...)
 	if err != nil {
 		return base.WorkerOpt{}, errors.Wrapf(err, "failed to connect client to %q . make sure containerd is running", address)
 	}
-<<<<<<< HEAD
-	return newContainerd(root, client, snapshotterName, ns, labels, dns, nopt, apparmorProfile, parallelismSem)
-}
-
-func newContainerd(root string, client *containerd.Client, snapshotterName, ns string, labels map[string]string, dns *oci.DNSConfig, nopt netproviders.Opt, apparmorProfile string, parallelismSem *semaphore.Weighted) (base.WorkerOpt, error) {
-=======
 	return newContainerd(root, client, snapshotterName, ns, labels, dns, nopt, apparmorProfile)
 }
 
 func newContainerd(root string, client *containerd.Client, snapshotterName, ns string, labels map[string]string, dns *oci.DNSConfig, nopt netproviders.Opt, apparmorProfile string) (base.WorkerOpt, error) {
->>>>>>> 244e8cde
 	if strings.Contains(snapshotterName, "/") {
 		return base.WorkerOpt{}, errors.Errorf("bad snapshotter name: %q", snapshotterName)
 	}
@@ -62,15 +48,7 @@
 	if err != nil {
 		return base.WorkerOpt{}, err
 	}
-
-	serverInfo, err := client.IntrospectionService().Server(context.TODO(), &gogoptypes.Empty{})
-	if err != nil {
-		return base.WorkerOpt{}, err
-	}
-
 	xlabels := base.Labels("containerd", snapshotterName)
-	xlabels[worker.LabelContainerdNamespace] = ns
-	xlabels[worker.LabelContainerdUUID] = serverInfo.UUID
 	for k, v := range labels {
 		xlabels[k] = v
 	}
@@ -135,7 +113,6 @@
 		Platforms:      platforms,
 		LeaseManager:   lm,
 		GarbageCollect: gc,
-		ParallelismSem: parallelismSem,
 	}
 	return opt, nil
 }