--- conflicted
+++ resolved
@@ -40,11 +40,7 @@
 		},
 	}
 	rootless := false
-<<<<<<< HEAD
-	workerOpt, err := NewWorkerOpt(tmpdir, snFactory, rootless, processMode, nil, nil, netproviders.Opt{Mode: "host"}, nil, "", "", nil)
-=======
 	workerOpt, err := NewWorkerOpt(tmpdir, snFactory, rootless, processMode, nil, nil, netproviders.Opt{Mode: "host"}, nil, "", "")
->>>>>>> 244e8cde
 	require.NoError(t, err)
 
 	return workerOpt, cleanup
