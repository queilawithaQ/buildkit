// +build linux

/*
   Copyright The containerd Authors.

   Licensed under the Apache License, Version 2.0 (the "License");
   you may not use this file except in compliance with the License.
   You may obtain a copy of the License at

       http://www.apache.org/licenses/LICENSE-2.0

   Unless required by applicable law or agreed to in writing, software
   distributed under the License is distributed on an "AS IS" BASIS,
   WITHOUT WARRANTIES OR CONDITIONS OF ANY KIND, either express or implied.
   See the License for the specific language governing permissions and
   limitations under the License.
*/

package overlay

import (
	"context"
	"fmt"
	"io/ioutil"
	"os"
	"path/filepath"
	"strings"
	"syscall"

	"github.com/containerd/containerd/log"
	"github.com/containerd/containerd/mount"
	"github.com/containerd/containerd/snapshots"
	"github.com/containerd/containerd/snapshots/overlay/overlayutils"
	"github.com/containerd/containerd/snapshots/storage"
	"github.com/containerd/continuity/fs"
	"github.com/pkg/errors"
	"github.com/sirupsen/logrus"
)

// SnapshotterConfig is used to configure the overlay snapshotter instance
type SnapshotterConfig struct {
	asyncRemove bool
}

// Opt is an option to configure the overlay snapshotter
type Opt func(config *SnapshotterConfig) error

// AsynchronousRemove defers removal of filesystem content until
// the Cleanup method is called. Removals will make the snapshot
// referred to by the key unavailable and make the key immediately
// available for re-use.
func AsynchronousRemove(config *SnapshotterConfig) error {
	config.asyncRemove = true
	return nil
}

type snapshotter struct {
	root        string
	ms          *storage.MetaStore
	asyncRemove bool
	indexOff    bool
	userxattr   bool // whether to enable "userxattr" mount option
}

// NewSnapshotter returns a Snapshotter which uses overlayfs. The overlayfs
// diffs are stored under the provided root. A metadata file is stored under
// the root.
func NewSnapshotter(root string, opts ...Opt) (snapshots.Snapshotter, error) {
	var config SnapshotterConfig
	for _, opt := range opts {
		if err := opt(&config); err != nil {
			return nil, err
		}
	}

	if err := os.MkdirAll(root, 0700); err != nil {
		return nil, err
	}
	supportsDType, err := fs.SupportsDType(root)
	if err != nil {
		return nil, err
	}
	if !supportsDType {
		return nil, fmt.Errorf("%s does not support d_type. If the backing filesystem is xfs, please reformat with ftype=1 to enable d_type support", root)
	}
	ms, err := storage.NewMetaStore(filepath.Join(root, "metadata.db"))
	if err != nil {
		return nil, err
	}

	if err := os.Mkdir(filepath.Join(root, "snapshots"), 0700); err != nil && !os.IsExist(err) {
		return nil, err
	}

	// figure out whether "index=off" option is recognized by the kernel
	var indexOff bool
	if _, err = os.Stat("/sys/module/overlay/parameters/index"); err == nil {
		indexOff = true
	}

	// figure out whether "userxattr" option is recognized by the kernel && needed
<<<<<<< HEAD
	userxattr, err := overlayutils.NeedsUserXAttr(root)
=======
	userxattr, err := NeedsUserXAttr(root)
>>>>>>> 244e8cde
	if err != nil {
		logrus.WithError(err).Warnf("cannot detect whether \"userxattr\" option needs to be used, assuming to be %v", userxattr)
	}

	return &snapshotter{
		root:        root,
		ms:          ms,
		asyncRemove: config.asyncRemove,
		indexOff:    indexOff,
		userxattr:   userxattr,
	}, nil
}

// Stat returns the info for an active or committed snapshot by name or
// key.
//
// Should be used for parent resolution, existence checks and to discern
// the kind of snapshot.
func (o *snapshotter) Stat(ctx context.Context, key string) (snapshots.Info, error) {
	ctx, t, err := o.ms.TransactionContext(ctx, false)
	if err != nil {
		return snapshots.Info{}, err
	}
	defer t.Rollback()
	_, info, _, err := storage.GetInfo(ctx, key)
	if err != nil {
		return snapshots.Info{}, err
	}

	return info, nil
}

func (o *snapshotter) Update(ctx context.Context, info snapshots.Info, fieldpaths ...string) (snapshots.Info, error) {
	ctx, t, err := o.ms.TransactionContext(ctx, true)
	if err != nil {
		return snapshots.Info{}, err
	}

	info, err = storage.UpdateInfo(ctx, info, fieldpaths...)
	if err != nil {
		t.Rollback()
		return snapshots.Info{}, err
	}

	if err := t.Commit(); err != nil {
		return snapshots.Info{}, err
	}

	return info, nil
}

// Usage returns the resources taken by the snapshot identified by key.
//
// For active snapshots, this will scan the usage of the overlay "diff" (aka
// "upper") directory and may take some time.
//
// For committed snapshots, the value is returned from the metadata database.
func (o *snapshotter) Usage(ctx context.Context, key string) (snapshots.Usage, error) {
	ctx, t, err := o.ms.TransactionContext(ctx, false)
	if err != nil {
		return snapshots.Usage{}, err
	}
	id, info, usage, err := storage.GetInfo(ctx, key)
	t.Rollback() // transaction no longer needed at this point.

	if err != nil {
		return snapshots.Usage{}, err
	}

	if info.Kind == snapshots.KindActive {
		upperPath := o.upperPath(id)
		du, err := fs.DiskUsage(ctx, upperPath)
		if err != nil {
			// TODO(stevvooe): Consider not reporting an error in this case.
			return snapshots.Usage{}, err
		}

		usage = snapshots.Usage(du)
	}

	return usage, nil
}

func (o *snapshotter) Prepare(ctx context.Context, key, parent string, opts ...snapshots.Opt) ([]mount.Mount, error) {
	return o.createSnapshot(ctx, snapshots.KindActive, key, parent, opts)
}

func (o *snapshotter) View(ctx context.Context, key, parent string, opts ...snapshots.Opt) ([]mount.Mount, error) {
	return o.createSnapshot(ctx, snapshots.KindView, key, parent, opts)
}

// Mounts returns the mounts for the transaction identified by key. Can be
// called on an read-write or readonly transaction.
//
// This can be used to recover mounts after calling View or Prepare.
func (o *snapshotter) Mounts(ctx context.Context, key string) ([]mount.Mount, error) {
	ctx, t, err := o.ms.TransactionContext(ctx, false)
	if err != nil {
		return nil, err
	}
	s, err := storage.GetSnapshot(ctx, key)
	t.Rollback()
	if err != nil {
		return nil, errors.Wrap(err, "failed to get active mount")
	}
	return o.mounts(s), nil
}

func (o *snapshotter) Commit(ctx context.Context, name, key string, opts ...snapshots.Opt) error {
	ctx, t, err := o.ms.TransactionContext(ctx, true)
	if err != nil {
		return err
	}

	defer func() {
		if err != nil {
			if rerr := t.Rollback(); rerr != nil {
				log.G(ctx).WithError(rerr).Warn("failed to rollback transaction")
			}
		}
	}()

	// grab the existing id
	id, _, _, err := storage.GetInfo(ctx, key)
	if err != nil {
		return err
	}

	usage, err := fs.DiskUsage(ctx, o.upperPath(id))
	if err != nil {
		return err
	}

	if _, err = storage.CommitActive(ctx, key, name, snapshots.Usage(usage), opts...); err != nil {
		return errors.Wrap(err, "failed to commit snapshot")
	}
	return t.Commit()
}

// Remove abandons the snapshot identified by key. The snapshot will
// immediately become unavailable and unrecoverable. Disk space will
// be freed up on the next call to `Cleanup`.
func (o *snapshotter) Remove(ctx context.Context, key string) (err error) {
	ctx, t, err := o.ms.TransactionContext(ctx, true)
	if err != nil {
		return err
	}
	defer func() {
		if err != nil {
			if rerr := t.Rollback(); rerr != nil {
				log.G(ctx).WithError(rerr).Warn("failed to rollback transaction")
			}
		}
	}()

	_, _, err = storage.Remove(ctx, key)
	if err != nil {
		return errors.Wrap(err, "failed to remove")
	}

	if !o.asyncRemove {
		var removals []string
		removals, err = o.getCleanupDirectories(ctx, t)
		if err != nil {
			return errors.Wrap(err, "unable to get directories for removal")
		}

		// Remove directories after the transaction is closed, failures must not
		// return error since the transaction is committed with the removal
		// key no longer available.
		defer func() {
			if err == nil {
				for _, dir := range removals {
					if err := os.RemoveAll(dir); err != nil {
						log.G(ctx).WithError(err).WithField("path", dir).Warn("failed to remove directory")
					}
				}
			}
		}()

	}

	return t.Commit()
}

// Walk the snapshots.
func (o *snapshotter) Walk(ctx context.Context, fn snapshots.WalkFunc, fs ...string) error {
	ctx, t, err := o.ms.TransactionContext(ctx, false)
	if err != nil {
		return err
	}
	defer t.Rollback()
	return storage.WalkInfo(ctx, fn, fs...)
}

// Cleanup cleans up disk resources from removed or abandoned snapshots
func (o *snapshotter) Cleanup(ctx context.Context) error {
	cleanup, err := o.cleanupDirectories(ctx)
	if err != nil {
		return err
	}

	for _, dir := range cleanup {
		if err := os.RemoveAll(dir); err != nil {
			log.G(ctx).WithError(err).WithField("path", dir).Warn("failed to remove directory")
		}
	}

	return nil
}

func (o *snapshotter) cleanupDirectories(ctx context.Context) ([]string, error) {
	// Get a write transaction to ensure no other write transaction can be entered
	// while the cleanup is scanning.
	ctx, t, err := o.ms.TransactionContext(ctx, true)
	if err != nil {
		return nil, err
	}

	defer t.Rollback()
	return o.getCleanupDirectories(ctx, t)
}

func (o *snapshotter) getCleanupDirectories(ctx context.Context, t storage.Transactor) ([]string, error) {
	ids, err := storage.IDMap(ctx)
	if err != nil {
		return nil, err
	}

	snapshotDir := filepath.Join(o.root, "snapshots")
	fd, err := os.Open(snapshotDir)
	if err != nil {
		return nil, err
	}
	defer fd.Close()

	dirs, err := fd.Readdirnames(0)
	if err != nil {
		return nil, err
	}

	cleanup := []string{}
	for _, d := range dirs {
		if _, ok := ids[d]; ok {
			continue
		}

		cleanup = append(cleanup, filepath.Join(snapshotDir, d))
	}

	return cleanup, nil
}

func (o *snapshotter) createSnapshot(ctx context.Context, kind snapshots.Kind, key, parent string, opts []snapshots.Opt) (_ []mount.Mount, err error) {
	ctx, t, err := o.ms.TransactionContext(ctx, true)
	if err != nil {
		return nil, err
	}

	var td, path string
	defer func() {
		if err != nil {
			if td != "" {
				if err1 := os.RemoveAll(td); err1 != nil {
					log.G(ctx).WithError(err1).Warn("failed to cleanup temp snapshot directory")
				}
			}
			if path != "" {
				if err1 := os.RemoveAll(path); err1 != nil {
					log.G(ctx).WithError(err1).WithField("path", path).Error("failed to reclaim snapshot directory, directory may need removal")
					err = errors.Wrapf(err, "failed to remove path: %v", err1)
				}
			}
		}
	}()

	snapshotDir := filepath.Join(o.root, "snapshots")
	td, err = o.prepareDirectory(ctx, snapshotDir, kind)
	if err != nil {
		if rerr := t.Rollback(); rerr != nil {
			log.G(ctx).WithError(rerr).Warn("failed to rollback transaction")
		}
		return nil, errors.Wrap(err, "failed to create prepare snapshot dir")
	}
	rollback := true
	defer func() {
		if rollback {
			if rerr := t.Rollback(); rerr != nil {
				log.G(ctx).WithError(rerr).Warn("failed to rollback transaction")
			}
		}
	}()

	s, err := storage.CreateSnapshot(ctx, kind, key, parent, opts...)
	if err != nil {
		return nil, errors.Wrap(err, "failed to create snapshot")
	}

	if len(s.ParentIDs) > 0 {
		st, err := os.Stat(o.upperPath(s.ParentIDs[0]))
		if err != nil {
			return nil, errors.Wrap(err, "failed to stat parent")
		}

		stat := st.Sys().(*syscall.Stat_t)

		if err := os.Lchown(filepath.Join(td, "fs"), int(stat.Uid), int(stat.Gid)); err != nil {
			if rerr := t.Rollback(); rerr != nil {
				log.G(ctx).WithError(rerr).Warn("failed to rollback transaction")
			}
			return nil, errors.Wrap(err, "failed to chown")
		}
	}

	path = filepath.Join(snapshotDir, s.ID)
	if err = os.Rename(td, path); err != nil {
		return nil, errors.Wrap(err, "failed to rename")
	}
	td = ""

	rollback = false
	if err = t.Commit(); err != nil {
		return nil, errors.Wrap(err, "commit failed")
	}

	return o.mounts(s), nil
}

func (o *snapshotter) prepareDirectory(ctx context.Context, snapshotDir string, kind snapshots.Kind) (string, error) {
	td, err := ioutil.TempDir(snapshotDir, "new-")
	if err != nil {
		return "", errors.Wrap(err, "failed to create temp dir")
	}

	if err := os.Mkdir(filepath.Join(td, "fs"), 0755); err != nil {
		return td, err
	}

	if kind == snapshots.KindActive {
		if err := os.Mkdir(filepath.Join(td, "work"), 0711); err != nil {
			return td, err
		}
	}

	return td, nil
}

func (o *snapshotter) mounts(s storage.Snapshot) []mount.Mount {
	if len(s.ParentIDs) == 0 {
		// if we only have one layer/no parents then just return a bind mount as overlay
		// will not work
		roFlag := "rw"
		if s.Kind == snapshots.KindView {
			roFlag = "ro"
		}

		return []mount.Mount{
			{
				Source: o.upperPath(s.ID),
				Type:   "bind",
				Options: []string{
					roFlag,
					"rbind",
				},
			},
		}
	}
	var options []string

	// set index=off when mount overlayfs
	if o.indexOff {
		options = append(options, "index=off")
	}

	if o.userxattr {
		options = append(options, "userxattr")
	}

	if s.Kind == snapshots.KindActive {
		options = append(options,
			fmt.Sprintf("workdir=%s", o.workPath(s.ID)),
			fmt.Sprintf("upperdir=%s", o.upperPath(s.ID)),
		)
	} else if len(s.ParentIDs) == 1 {
		return []mount.Mount{
			{
				Source: o.upperPath(s.ParentIDs[0]),
				Type:   "bind",
				Options: []string{
					"ro",
					"rbind",
				},
			},
		}
	}

	parentPaths := make([]string, len(s.ParentIDs))
	for i := range s.ParentIDs {
		parentPaths[i] = o.upperPath(s.ParentIDs[i])
	}

	options = append(options, fmt.Sprintf("lowerdir=%s", strings.Join(parentPaths, ":")))
	return []mount.Mount{
		{
			Type:    "overlay",
			Source:  "overlay",
			Options: options,
		},
	}

}

func (o *snapshotter) upperPath(id string) string {
	return filepath.Join(o.root, "snapshots", id, "fs")
}

func (o *snapshotter) workPath(id string) string {
	return filepath.Join(o.root, "snapshots", id, "work")
}

// Close closes the snapshotter
func (o *snapshotter) Close() error {
	return o.ms.Close()
}<|MERGE_RESOLUTION|>--- conflicted
+++ resolved
@@ -30,7 +30,6 @@
 	"github.com/containerd/containerd/log"
 	"github.com/containerd/containerd/mount"
 	"github.com/containerd/containerd/snapshots"
-	"github.com/containerd/containerd/snapshots/overlay/overlayutils"
 	"github.com/containerd/containerd/snapshots/storage"
 	"github.com/containerd/continuity/fs"
 	"github.com/pkg/errors"
@@ -99,11 +98,7 @@
 	}
 
 	// figure out whether "userxattr" option is recognized by the kernel && needed
-<<<<<<< HEAD
-	userxattr, err := overlayutils.NeedsUserXAttr(root)
-=======
 	userxattr, err := NeedsUserXAttr(root)
->>>>>>> 244e8cde
 	if err != nil {
 		logrus.WithError(err).Warnf("cannot detect whether \"userxattr\" option needs to be used, assuming to be %v", userxattr)
 	}
