// +build linux,!no_containerd_worker windows,!no_containerd_worker

package main

import (
	"os"
	"strconv"
	"strings"
	"time"

	ctd "github.com/containerd/containerd"
	"github.com/moby/buildkit/cmd/buildkitd/config"
	"github.com/moby/buildkit/util/network/cniprovider"
	"github.com/moby/buildkit/util/network/netproviders"
	"github.com/moby/buildkit/worker"
	"github.com/moby/buildkit/worker/base"
	"github.com/moby/buildkit/worker/containerd"
	"github.com/pkg/errors"
	"github.com/sirupsen/logrus"
	"github.com/urfave/cli"
	"golang.org/x/sync/semaphore"
)

const (
	defaultContainerdAddress   = "/run/containerd/containerd.sock"
	defaultContainerdNamespace = "buildkit"
)

func init() {
	defaultConf, _, _ := defaultConf()

	enabledValue := func(b *bool) string {
		if b == nil {
			return "auto"
		}
		return strconv.FormatBool(*b)
	}

	if defaultConf.Workers.Containerd.Address == "" {
		defaultConf.Workers.Containerd.Address = defaultContainerdAddress
	}

	if defaultConf.Workers.Containerd.Namespace == "" {
		defaultConf.Workers.Containerd.Namespace = defaultContainerdNamespace
	}

	flags := []cli.Flag{
		cli.StringFlag{
			Name:  "containerd-worker",
			Usage: "enable containerd workers (true/false/auto)",
			Value: enabledValue(defaultConf.Workers.Containerd.Enabled),
		},
		cli.StringFlag{
			Name:  "containerd-worker-addr",
			Usage: "containerd socket",
			Value: defaultConf.Workers.Containerd.Address,
		},
		cli.StringSliceFlag{
			Name:  "containerd-worker-labels",
			Usage: "user-specific annotation labels (com.example.foo=bar)",
		},
		// TODO: containerd-worker-platform should be replaced by ability
		// to set these from containerd configuration
		cli.StringSliceFlag{
			Name:   "containerd-worker-platform",
			Usage:  "override supported platforms for worker",
			Hidden: true,
		},
		cli.StringFlag{
			Name:   "containerd-worker-namespace",
			Usage:  "override containerd namespace",
			Value:  defaultConf.Workers.Containerd.Namespace,
			Hidden: true,
		},
		cli.StringFlag{
			Name:  "containerd-worker-net",
			Usage: "worker network type (auto, cni or host)",
			Value: defaultConf.Workers.Containerd.NetworkConfig.Mode,
		},
		cli.StringFlag{
			Name:  "containerd-cni-config-path",
			Usage: "path of cni config file",
			Value: defaultConf.Workers.Containerd.NetworkConfig.CNIConfigPath,
		},
		cli.StringFlag{
			Name:  "containerd-cni-binary-dir",
			Usage: "path of cni binary files",
			Value: defaultConf.Workers.Containerd.NetworkConfig.CNIBinaryPath,
		},
		cli.StringFlag{
			Name:  "containerd-worker-snapshotter",
			Usage: "snapshotter name to use",
			Value: ctd.DefaultSnapshotter,
		},
		cli.StringFlag{
			Name:  "containerd-worker-apparmor-profile",
			Usage: "set the name of the apparmor profile applied to containers",
		},
	}

	if defaultConf.Workers.Containerd.GC == nil || *defaultConf.Workers.Containerd.GC {
		flags = append(flags, cli.BoolTFlag{
			Name:  "containerd-worker-gc",
			Usage: "Enable automatic garbage collection on worker",
		})
	} else {
		flags = append(flags, cli.BoolFlag{
			Name:  "containerd-worker-gc",
			Usage: "Enable automatic garbage collection on worker",
		})
	}
	flags = append(flags, cli.Int64Flag{
		Name:  "containerd-worker-gc-keepstorage",
		Usage: "Amount of storage GC keep locally (MB)",
		Value: func() int64 {
			if defaultConf.Workers.Containerd.GCKeepStorage != 0 {
				return defaultConf.Workers.Containerd.GCKeepStorage / 1e6
			}
			return config.DetectDefaultGCCap(defaultConf.Root) / 1e6
		}(),
		Hidden: len(defaultConf.Workers.Containerd.GCPolicy) != 0,
	})

	registerWorkerInitializer(
		workerInitializer{
			fn: containerdWorkerInitializer,
			// 1 is less preferred than 0 (runcCtor)
			priority: 1,
		},
		flags...,
	)
	// TODO(AkihiroSuda): allow using multiple snapshotters. should be useful for some applications that does not work with the default overlay snapshotter. e.g. mysql (docker/for-linux#72)",
}

func applyContainerdFlags(c *cli.Context, cfg *config.Config) error {
	if cfg.Workers.Containerd.Address == "" {
		cfg.Workers.Containerd.Address = defaultContainerdAddress
	}

	if c.GlobalIsSet("containerd-worker") {
		boolOrAuto, err := parseBoolOrAuto(c.GlobalString("containerd-worker"))
		if err != nil {
			return err
		}
		cfg.Workers.Containerd.Enabled = boolOrAuto
	}

	// GlobalBool works for BoolT as well
	rootless := c.GlobalBool("rootless")
	if rootless {
		logrus.Warn("rootless mode is not supported for containerd workers. disabling containerd worker.")
		b := false
		cfg.Workers.Containerd.Enabled = &b
		return nil
	}

	labels, err := attrMap(c.GlobalStringSlice("containerd-worker-labels"))
	if err != nil {
		return err
	}
	if cfg.Workers.Containerd.Labels == nil {
		cfg.Workers.Containerd.Labels = make(map[string]string)
	}
	for k, v := range labels {
		cfg.Workers.Containerd.Labels[k] = v
	}
	if c.GlobalIsSet("containerd-worker-addr") {
		cfg.Workers.Containerd.Address = c.GlobalString("containerd-worker-addr")
	}

	if platforms := c.GlobalStringSlice("containerd-worker-platform"); len(platforms) != 0 {
		cfg.Workers.Containerd.Platforms = platforms
	}

	if c.GlobalIsSet("containerd-worker-namespace") || cfg.Workers.Containerd.Namespace == "" {
		cfg.Workers.Containerd.Namespace = c.GlobalString("containerd-worker-namespace")
	}

	if c.GlobalIsSet("containerd-worker-gc") {
		v := c.GlobalBool("containerd-worker-gc")
		cfg.Workers.Containerd.GC = &v
	}

	if c.GlobalIsSet("containerd-worker-gc-keepstorage") {
		cfg.Workers.Containerd.GCKeepStorage = c.GlobalInt64("containerd-worker-gc-keepstorage") * 1e6
	}

	if c.GlobalIsSet("containerd-worker-net") {
		cfg.Workers.Containerd.NetworkConfig.Mode = c.GlobalString("containerd-worker-net")
	}
	if c.GlobalIsSet("containerd-cni-config-path") {
		cfg.Workers.Containerd.NetworkConfig.CNIConfigPath = c.GlobalString("containerd-cni-config-path")
	}
	if c.GlobalIsSet("containerd-cni-binary-dir") {
		cfg.Workers.Containerd.NetworkConfig.CNIBinaryPath = c.GlobalString("containerd-cni-binary-dir")
	}
	if c.GlobalIsSet("containerd-worker-snapshotter") {
		cfg.Workers.Containerd.Snapshotter = c.GlobalString("containerd-worker-snapshotter")
	}
	if c.GlobalIsSet("containerd-worker-apparmor-profile") {
		cfg.Workers.Containerd.ApparmorProfile = c.GlobalString("containerd-worker-apparmor-profile")
	}

	return nil
}

func containerdWorkerInitializer(c *cli.Context, common workerInitializerOpt) ([]worker.Worker, error) {
	if err := applyContainerdFlags(c, common.config); err != nil {
		return nil, err
	}

	cfg := common.config.Workers.Containerd

	if (cfg.Enabled == nil && !validContainerdSocket(cfg.Address)) || (cfg.Enabled != nil && !*cfg.Enabled) {
		return nil, nil
	}

	dns := getDNSConfig(common.config.DNS)

	nc := netproviders.Opt{
		Mode: common.config.Workers.Containerd.NetworkConfig.Mode,
		CNI: cniprovider.Opt{
			Root:       common.config.Root,
			ConfigPath: common.config.Workers.Containerd.CNIConfigPath,
			BinaryDir:  common.config.Workers.Containerd.CNIBinaryPath,
		},
	}

	var parallelismSem *semaphore.Weighted
	if cfg.MaxParallelism > 0 {
		parallelismSem = semaphore.NewWeighted(int64(cfg.MaxParallelism))
	}

	snapshotter := ctd.DefaultSnapshotter
	if cfg.Snapshotter != "" {
		snapshotter = cfg.Snapshotter
	}
<<<<<<< HEAD
	opt, err := containerd.NewWorkerOpt(common.config.Root, cfg.Address, snapshotter, cfg.Namespace, cfg.Labels, dns, nc, common.config.Workers.Containerd.ApparmorProfile, parallelismSem, ctd.WithTimeout(60*time.Second))
=======
	opt, err := containerd.NewWorkerOpt(common.config.Root, cfg.Address, snapshotter, cfg.Namespace, cfg.Labels, dns, nc, common.config.Workers.Containerd.ApparmorProfile, ctd.WithTimeout(60*time.Second))
>>>>>>> 244e8cde
	if err != nil {
		return nil, err
	}
	opt.GCPolicy = getGCPolicy(cfg.GCConfig, common.config.Root)
	opt.RegistryHosts = resolverFunc(common.config)

	if platformsStr := cfg.Platforms; len(platformsStr) != 0 {
		platforms, err := parsePlatforms(platformsStr)
		if err != nil {
			return nil, errors.Wrap(err, "invalid platforms")
		}
		opt.Platforms = platforms
	}
	w, err := base.NewWorker(opt)
	if err != nil {
		return nil, err
	}
	return []worker.Worker{w}, nil
}

func validContainerdSocket(socket string) bool {
	if strings.HasPrefix(socket, "tcp://") {
		// FIXME(AkihiroSuda): prohibit tcp?
		return true
	}
	socketPath := strings.TrimPrefix(socket, "unix://")
	if _, err := os.Stat(socketPath); errors.Is(err, os.ErrNotExist) {
		// FIXME(AkihiroSuda): add more conditions
		logrus.Warnf("skipping containerd worker, as %q does not exist", socketPath)
		return false
	}
	// TODO: actually dial and call introspection API
	return true
}<|MERGE_RESOLUTION|>--- conflicted
+++ resolved
@@ -18,7 +18,6 @@
 	"github.com/pkg/errors"
 	"github.com/sirupsen/logrus"
 	"github.com/urfave/cli"
-	"golang.org/x/sync/semaphore"
 )
 
 const (
@@ -226,20 +225,11 @@
 		},
 	}
 
-	var parallelismSem *semaphore.Weighted
-	if cfg.MaxParallelism > 0 {
-		parallelismSem = semaphore.NewWeighted(int64(cfg.MaxParallelism))
-	}
-
 	snapshotter := ctd.DefaultSnapshotter
 	if cfg.Snapshotter != "" {
 		snapshotter = cfg.Snapshotter
 	}
-<<<<<<< HEAD
-	opt, err := containerd.NewWorkerOpt(common.config.Root, cfg.Address, snapshotter, cfg.Namespace, cfg.Labels, dns, nc, common.config.Workers.Containerd.ApparmorProfile, parallelismSem, ctd.WithTimeout(60*time.Second))
-=======
 	opt, err := containerd.NewWorkerOpt(common.config.Root, cfg.Address, snapshotter, cfg.Namespace, cfg.Labels, dns, nc, common.config.Workers.Containerd.ApparmorProfile, ctd.WithTimeout(60*time.Second))
->>>>>>> 244e8cde
 	if err != nil {
 		return nil, err
 	}
