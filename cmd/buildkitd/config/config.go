--- conflicted
+++ resolved
@@ -91,11 +91,6 @@
 	// ApparmorProfile is the name of the apparmor profile that should be used to constrain build containers.
 	// The profile should already be loaded (by a higher level system) before creating a worker.
 	ApparmorProfile string `toml:"apparmor-profile"`
-<<<<<<< HEAD
-
-	MaxParallelism int `toml:"max-parallelism"`
-=======
->>>>>>> 244e8cde
 }
 
 type ContainerdConfig struct {
@@ -111,11 +106,6 @@
 	// ApparmorProfile is the name of the apparmor profile that should be used to constrain build containers.
 	// The profile should already be loaded (by a higher level system) before creating a worker.
 	ApparmorProfile string `toml:"apparmor-profile"`
-<<<<<<< HEAD
-
-	MaxParallelism int `toml:"max-parallelism"`
-=======
->>>>>>> 244e8cde
 }
 
 type GCPolicy struct {
