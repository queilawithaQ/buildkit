// +build linux,!no_oci_worker

package main

import (
	"context"
	"os"
	"os/exec"
	"path/filepath"
	"strconv"
	"time"

	"github.com/BurntSushi/toml"
	snapshotsapi "github.com/containerd/containerd/api/services/snapshots/v1"
	"github.com/containerd/containerd/defaults"
	"github.com/containerd/containerd/pkg/dialer"
	"github.com/containerd/containerd/remotes/docker"
	ctdsnapshot "github.com/containerd/containerd/snapshots"
	"github.com/containerd/containerd/snapshots/native"
	"github.com/containerd/containerd/snapshots/overlay"
	"github.com/containerd/containerd/snapshots/overlay/overlayutils"
	snproxy "github.com/containerd/containerd/snapshots/proxy"
	"github.com/containerd/containerd/sys"
	fuseoverlayfs "github.com/containerd/fuse-overlayfs-snapshotter"
	sgzfs "github.com/containerd/stargz-snapshotter/fs"
	sgzconf "github.com/containerd/stargz-snapshotter/fs/config"
	sgzsource "github.com/containerd/stargz-snapshotter/fs/source"
	remotesn "github.com/containerd/stargz-snapshotter/snapshot"
	"github.com/moby/buildkit/cmd/buildkitd/config"
	"github.com/moby/buildkit/executor/oci"
	"github.com/moby/buildkit/util/network/cniprovider"
	"github.com/moby/buildkit/util/network/netproviders"
	"github.com/moby/buildkit/worker"
	"github.com/moby/buildkit/worker/base"
	"github.com/moby/buildkit/worker/runc"
	"github.com/pkg/errors"
	"github.com/sirupsen/logrus"
	"github.com/urfave/cli"
	"golang.org/x/sync/semaphore"
	"google.golang.org/grpc"
	"google.golang.org/grpc/backoff"
)

func init() {
	defaultConf, _, _ := defaultConf()

	enabledValue := func(b *bool) string {
		if b == nil {
			return "auto"
		}
		return strconv.FormatBool(*b)
	}

	if defaultConf.Workers.OCI.Snapshotter == "" {
		defaultConf.Workers.OCI.Snapshotter = "auto"
	}

	flags := []cli.Flag{
		cli.StringFlag{
			Name:  "oci-worker",
			Usage: "enable oci workers (true/false/auto)",
			Value: enabledValue(defaultConf.Workers.OCI.Enabled),
		},
		cli.StringSliceFlag{
			Name:  "oci-worker-labels",
			Usage: "user-specific annotation labels (com.example.foo=bar)",
		},
		cli.StringFlag{
			Name:  "oci-worker-snapshotter",
			Usage: "name of snapshotter (overlayfs, native, etc.)",
			Value: defaultConf.Workers.OCI.Snapshotter,
		},
		cli.StringFlag{
			Name:  "oci-worker-proxy-snapshotter-path",
			Usage: "address of proxy snapshotter socket (do not include 'unix://' prefix)",
		},
		cli.StringSliceFlag{
			Name:  "oci-worker-platform",
			Usage: "override supported platforms for worker",
		},
		cli.StringFlag{
			Name:  "oci-worker-net",
			Usage: "worker network type (auto, cni or host)",
			Value: defaultConf.Workers.OCI.NetworkConfig.Mode,
		},
		cli.StringFlag{
			Name:  "oci-cni-config-path",
			Usage: "path of cni config file",
			Value: defaultConf.Workers.OCI.NetworkConfig.CNIConfigPath,
		},
		cli.StringFlag{
			Name:  "oci-cni-binary-dir",
			Usage: "path of cni binary files",
			Value: defaultConf.Workers.OCI.NetworkConfig.CNIBinaryPath,
		},
		cli.StringFlag{
			Name:  "oci-worker-binary",
			Usage: "name of specified oci worker binary",
			Value: defaultConf.Workers.OCI.Binary,
		},
		cli.StringFlag{
			Name:  "oci-worker-apparmor-profile",
			Usage: "set the name of the apparmor profile applied to containers",
		},
	}
	n := "oci-worker-rootless"
	u := "enable rootless mode"
	if sys.RunningInUserNS() {
		flags = append(flags, cli.BoolTFlag{
			Name:  n,
			Usage: u,
		})
	} else {
		flags = append(flags, cli.BoolFlag{
			Name:  n,
			Usage: u,
		})
	}
	flags = append(flags, cli.BoolFlag{
		Name:  "oci-worker-no-process-sandbox",
		Usage: "use the host PID namespace and procfs (WARNING: allows build containers to kill (and potentially ptrace) an arbitrary process in the host namespace)",
	})
	if defaultConf.Workers.OCI.GC == nil || *defaultConf.Workers.OCI.GC {
		flags = append(flags, cli.BoolTFlag{
			Name:  "oci-worker-gc",
			Usage: "Enable automatic garbage collection on worker",
		})
	} else {
		flags = append(flags, cli.BoolFlag{
			Name:  "oci-worker-gc",
			Usage: "Enable automatic garbage collection on worker",
		})
	}
	flags = append(flags, cli.Int64Flag{
		Name:  "oci-worker-gc-keepstorage",
		Usage: "Amount of storage GC keep locally (MB)",
		Value: func() int64 {
			if defaultConf.Workers.OCI.GCKeepStorage != 0 {
				return defaultConf.Workers.OCI.GCKeepStorage / 1e6
			}
			return config.DetectDefaultGCCap(defaultConf.Root) / 1e6
		}(),
		Hidden: len(defaultConf.Workers.OCI.GCPolicy) != 0,
	})

	registerWorkerInitializer(
		workerInitializer{
			fn:       ociWorkerInitializer,
			priority: 0,
		},
		flags...,
	)
	// TODO: allow multiple oci runtimes
}

func applyOCIFlags(c *cli.Context, cfg *config.Config) error {
	if cfg.Workers.OCI.Snapshotter == "" {
		cfg.Workers.OCI.Snapshotter = "auto"
	}

	if c.GlobalIsSet("oci-worker") {
		boolOrAuto, err := parseBoolOrAuto(c.GlobalString("oci-worker"))
		if err != nil {
			return err
		}
		cfg.Workers.OCI.Enabled = boolOrAuto
	}

	labels, err := attrMap(c.GlobalStringSlice("oci-worker-labels"))
	if err != nil {
		return err
	}
	if cfg.Workers.OCI.Labels == nil {
		cfg.Workers.OCI.Labels = make(map[string]string)
	}
	for k, v := range labels {
		cfg.Workers.OCI.Labels[k] = v
	}
	if c.GlobalIsSet("oci-worker-snapshotter") {
		cfg.Workers.OCI.Snapshotter = c.GlobalString("oci-worker-snapshotter")
	}

	if c.GlobalIsSet("rootless") || c.GlobalBool("rootless") {
		cfg.Workers.OCI.Rootless = c.GlobalBool("rootless")
	}
	if c.GlobalIsSet("oci-worker-rootless") {
		if !sys.RunningInUserNS() || os.Geteuid() > 0 {
			return errors.New("rootless mode requires to be executed as the mapped root in a user namespace; you may use RootlessKit for setting up the namespace")
		}
		cfg.Workers.OCI.Rootless = c.GlobalBool("oci-worker-rootless")
	}
	if c.GlobalIsSet("oci-worker-no-process-sandbox") {
		cfg.Workers.OCI.NoProcessSandbox = c.GlobalBool("oci-worker-no-process-sandbox")
	}

	if platforms := c.GlobalStringSlice("oci-worker-platform"); len(platforms) != 0 {
		cfg.Workers.OCI.Platforms = platforms
	}

	if c.GlobalIsSet("oci-worker-gc") {
		v := c.GlobalBool("oci-worker-gc")
		cfg.Workers.OCI.GC = &v
	}

	if c.GlobalIsSet("oci-worker-gc-keepstorage") {
		cfg.Workers.OCI.GCKeepStorage = c.GlobalInt64("oci-worker-gc-keepstorage") * 1e6
	}

	if c.GlobalIsSet("oci-worker-net") {
		cfg.Workers.OCI.NetworkConfig.Mode = c.GlobalString("oci-worker-net")
	}
	if c.GlobalIsSet("oci-cni-config-path") {
		cfg.Workers.OCI.NetworkConfig.CNIConfigPath = c.GlobalString("oci-cni-worker-path")
	}
	if c.GlobalIsSet("oci-cni-binary-dir") {
		cfg.Workers.OCI.NetworkConfig.CNIBinaryPath = c.GlobalString("oci-cni-binary-dir")
	}
	if c.GlobalIsSet("oci-worker-binary") {
		cfg.Workers.OCI.Binary = c.GlobalString("oci-worker-binary")
	}
	if c.GlobalIsSet("oci-worker-proxy-snapshotter-path") {
		cfg.Workers.OCI.ProxySnapshotterPath = c.GlobalString("oci-worker-proxy-snapshotter-path")
	}
	if c.GlobalIsSet("oci-worker-apparmor-profile") {
		cfg.Workers.OCI.ApparmorProfile = c.GlobalString("oci-worker-apparmor-profile")
	}
	return nil
}

func ociWorkerInitializer(c *cli.Context, common workerInitializerOpt) ([]worker.Worker, error) {
	if err := applyOCIFlags(c, common.config); err != nil {
		return nil, err
	}

	cfg := common.config.Workers.OCI

	if (cfg.Enabled == nil && !validOCIBinary()) || (cfg.Enabled != nil && !*cfg.Enabled) {
		return nil, nil
	}

	// TODO: this should never change the existing state dir
	idmapping, err := parseIdentityMapping(cfg.UserRemapUnsupported)
	if err != nil {
		return nil, err
	}

	hosts := resolverFunc(common.config)
	snFactory, err := snapshotterFactory(common.config.Root, cfg, hosts, common.configMetaData)
	if err != nil {
		return nil, err
	}

	if cfg.Rootless {
		logrus.Debugf("running in rootless mode")
		if common.config.Workers.OCI.NetworkConfig.Mode == "auto" {
			common.config.Workers.OCI.NetworkConfig.Mode = "host"
		}
	}

	processMode := oci.ProcessSandbox
	if cfg.NoProcessSandbox {
		logrus.Warn("NoProcessSandbox is enabled. Note that NoProcessSandbox allows build containers to kill (and potentially ptrace) an arbitrary process in the BuildKit host namespace. NoProcessSandbox should be enabled only when the BuildKit is running in a container as an unprivileged user.")
		if !cfg.Rootless {
			return nil, errors.New("can't enable NoProcessSandbox without Rootless")
		}
		processMode = oci.NoProcessSandbox
	}

	dns := getDNSConfig(common.config.DNS)

	nc := netproviders.Opt{
		Mode: common.config.Workers.OCI.NetworkConfig.Mode,
		CNI: cniprovider.Opt{
			Root:       common.config.Root,
			ConfigPath: common.config.Workers.OCI.CNIConfigPath,
			BinaryDir:  common.config.Workers.OCI.CNIBinaryPath,
		},
	}

<<<<<<< HEAD
	var parallelismSem *semaphore.Weighted
	if cfg.MaxParallelism > 0 {
		parallelismSem = semaphore.NewWeighted(int64(cfg.MaxParallelism))
	}

	opt, err := runc.NewWorkerOpt(common.config.Root, snFactory, cfg.Rootless, processMode, cfg.Labels, idmapping, nc, dns, cfg.Binary, cfg.ApparmorProfile, parallelismSem)
=======
	opt, err := runc.NewWorkerOpt(common.config.Root, snFactory, cfg.Rootless, processMode, cfg.Labels, idmapping, nc, dns, cfg.Binary, cfg.ApparmorProfile)
>>>>>>> 244e8cde
	if err != nil {
		return nil, err
	}
	opt.GCPolicy = getGCPolicy(cfg.GCConfig, common.config.Root)
	opt.RegistryHosts = hosts

	if platformsStr := cfg.Platforms; len(platformsStr) != 0 {
		platforms, err := parsePlatforms(platformsStr)
		if err != nil {
			return nil, errors.Wrap(err, "invalid platforms")
		}
		opt.Platforms = platforms
	}
	w, err := base.NewWorker(opt)
	if err != nil {
		return nil, err
	}
	return []worker.Worker{w}, nil
}

func snapshotterFactory(commonRoot string, cfg config.OCIConfig, hosts docker.RegistryHosts, cfgMeta *toml.MetaData) (runc.SnapshotterFactory, error) {
	var (
		name    = cfg.Snapshotter
		address = cfg.ProxySnapshotterPath
	)
	if address != "" {
		snFactory := runc.SnapshotterFactory{
			Name: name,
		}
		if _, err := os.Stat(address); os.IsNotExist(err) {
			return snFactory, errors.Wrapf(err, "snapshotter doesn't exist on %q (Do not include 'unix://' prefix)", address)
		}
		snFactory.New = func(root string) (ctdsnapshot.Snapshotter, error) {
			backoffConfig := backoff.DefaultConfig
			backoffConfig.MaxDelay = 3 * time.Second
			connParams := grpc.ConnectParams{
				Backoff: backoffConfig,
			}
			gopts := []grpc.DialOption{
				grpc.WithInsecure(),
				grpc.WithConnectParams(connParams),
				grpc.WithContextDialer(dialer.ContextDialer),
				grpc.WithDefaultCallOptions(grpc.MaxCallRecvMsgSize(defaults.DefaultMaxRecvMsgSize)),
				grpc.WithDefaultCallOptions(grpc.MaxCallSendMsgSize(defaults.DefaultMaxSendMsgSize)),
			}
			conn, err := grpc.Dial(dialer.DialAddress(address), gopts...)
			if err != nil {
				return nil, errors.Wrapf(err, "failed to dial %q", address)
			}
			return snproxy.NewSnapshotter(snapshotsapi.NewSnapshotsClient(conn), name), nil
		}
		return snFactory, nil
	}

	if name == "auto" {
		if err := overlayutils.Supported(commonRoot); err == nil {
			name = "overlayfs"
		} else {
			logrus.Debugf("auto snapshotter: overlayfs is not available for %s, trying fuse-overlayfs: %v", commonRoot, err)
			if err2 := fuseoverlayfs.Supported(commonRoot); err2 == nil {
				name = "fuse-overlayfs"
			} else {
				logrus.Debugf("auto snapshotter: fuse-overlayfs is not available for %s, falling back to native: %v", commonRoot, err2)
				name = "native"
			}
		}
		logrus.Infof("auto snapshotter: using %s", name)
	}

	snFactory := runc.SnapshotterFactory{
		Name: name,
	}
	switch name {
	case "native":
		snFactory.New = native.NewSnapshotter
	case "overlayfs": // not "overlay", for consistency with containerd snapshotter plugin ID.
		snFactory.New = func(root string) (ctdsnapshot.Snapshotter, error) {
			return overlay.NewSnapshotter(root, overlay.AsynchronousRemove)
		}
	case "fuse-overlayfs":
		snFactory.New = func(root string) (ctdsnapshot.Snapshotter, error) {
			// no Opt (AsynchronousRemove is untested for fuse-overlayfs)
			return fuseoverlayfs.NewSnapshotter(root)
		}
	case "stargz":
		// Pass the registry configuration to stargz snapshotter
		sgzhosts := func(host string) ([]docker.RegistryHost, error) {
			base, err := hosts(host)
			if err != nil {
				return nil, err
			}
			for i := range base {
				if base[i].Authorizer == nil {
					// Default authorizer that don't fetch creds via session
					// TODO(ktock): use session-based authorizer
					base[i].Authorizer = docker.NewDockerAuthorizer(
						docker.WithAuthClient(base[i].Client))
				}
			}
			return base, nil
		}
		sgzCfg := sgzconf.Config{}
		if cfgMeta != nil {
			if err := cfgMeta.PrimitiveDecode(cfg.StargzSnapshotterConfig, &sgzCfg); err != nil {
				return snFactory, errors.Wrapf(err, "failed to parse stargz config")
			}
		}
		snFactory.New = func(root string) (ctdsnapshot.Snapshotter, error) {
			fs, err := sgzfs.NewFilesystem(filepath.Join(root, "stargz"),
				sgzCfg,
				sgzfs.WithGetSources(
					// provides source info based on the registry config and
					// default labels.
					sgzsource.FromDefaultLabels(sgzhosts),
				),
			)
			if err != nil {
				return nil, err
			}
			return remotesn.NewSnapshotter(context.Background(),
				filepath.Join(root, "snapshotter"),
				fs, remotesn.AsynchronousRemove)
		}
	default:
		return snFactory, errors.Errorf("unknown snapshotter name: %q", name)
	}
	return snFactory, nil
}

func validOCIBinary() bool {
	_, err := exec.LookPath("runc")
	_, err1 := exec.LookPath("buildkit-runc")
	if err != nil && err1 != nil {
		logrus.Warnf("skipping oci worker, as runc does not exist")
		return false
	}
	return true
}<|MERGE_RESOLUTION|>--- conflicted
+++ resolved
@@ -10,6 +10,7 @@
 	"strconv"
 	"time"
 
+	fuseoverlayfs "github.com/AkihiroSuda/containerd-fuse-overlayfs"
 	"github.com/BurntSushi/toml"
 	snapshotsapi "github.com/containerd/containerd/api/services/snapshots/v1"
 	"github.com/containerd/containerd/defaults"
@@ -18,14 +19,12 @@
 	ctdsnapshot "github.com/containerd/containerd/snapshots"
 	"github.com/containerd/containerd/snapshots/native"
 	"github.com/containerd/containerd/snapshots/overlay"
-	"github.com/containerd/containerd/snapshots/overlay/overlayutils"
 	snproxy "github.com/containerd/containerd/snapshots/proxy"
 	"github.com/containerd/containerd/sys"
-	fuseoverlayfs "github.com/containerd/fuse-overlayfs-snapshotter"
-	sgzfs "github.com/containerd/stargz-snapshotter/fs"
-	sgzconf "github.com/containerd/stargz-snapshotter/fs/config"
-	sgzsource "github.com/containerd/stargz-snapshotter/fs/source"
 	remotesn "github.com/containerd/stargz-snapshotter/snapshot"
+	"github.com/containerd/stargz-snapshotter/stargz"
+	sgzconf "github.com/containerd/stargz-snapshotter/stargz/config"
+	sgzsource "github.com/containerd/stargz-snapshotter/stargz/source"
 	"github.com/moby/buildkit/cmd/buildkitd/config"
 	"github.com/moby/buildkit/executor/oci"
 	"github.com/moby/buildkit/util/network/cniprovider"
@@ -36,7 +35,6 @@
 	"github.com/pkg/errors"
 	"github.com/sirupsen/logrus"
 	"github.com/urfave/cli"
-	"golang.org/x/sync/semaphore"
 	"google.golang.org/grpc"
 	"google.golang.org/grpc/backoff"
 )
@@ -277,16 +275,7 @@
 		},
 	}
 
-<<<<<<< HEAD
-	var parallelismSem *semaphore.Weighted
-	if cfg.MaxParallelism > 0 {
-		parallelismSem = semaphore.NewWeighted(int64(cfg.MaxParallelism))
-	}
-
-	opt, err := runc.NewWorkerOpt(common.config.Root, snFactory, cfg.Rootless, processMode, cfg.Labels, idmapping, nc, dns, cfg.Binary, cfg.ApparmorProfile, parallelismSem)
-=======
 	opt, err := runc.NewWorkerOpt(common.config.Root, snFactory, cfg.Rootless, processMode, cfg.Labels, idmapping, nc, dns, cfg.Binary, cfg.ApparmorProfile)
->>>>>>> 244e8cde
 	if err != nil {
 		return nil, err
 	}
@@ -342,7 +331,7 @@
 	}
 
 	if name == "auto" {
-		if err := overlayutils.Supported(commonRoot); err == nil {
+		if err := overlay.Supported(commonRoot); err == nil {
 			name = "overlayfs"
 		} else {
 			logrus.Debugf("auto snapshotter: overlayfs is not available for %s, trying fuse-overlayfs: %v", commonRoot, err)
@@ -395,9 +384,9 @@
 			}
 		}
 		snFactory.New = func(root string) (ctdsnapshot.Snapshotter, error) {
-			fs, err := sgzfs.NewFilesystem(filepath.Join(root, "stargz"),
+			fs, err := stargz.NewFilesystem(filepath.Join(root, "stargz"),
 				sgzCfg,
-				sgzfs.WithGetSources(
+				stargz.WithGetSources(
 					// provides source info based on the registry config and
 					// default labels.
 					sgzsource.FromDefaultLabels(sgzhosts),
