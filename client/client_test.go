package client

import (
	"archive/tar"
	"bytes"
	"context"
	"crypto/rand"
	"crypto/rsa"
	"crypto/x509"
	"encoding/json"
	"encoding/pem"
	"fmt"
	"io"
	"io/ioutil"
	"net"
	"net/http"
	"os"
	"os/exec"
	"path/filepath"
	"runtime"
	"strings"
	"testing"
	"time"

	"github.com/containerd/containerd"
	"github.com/containerd/containerd/content"
	ctderrdefs "github.com/containerd/containerd/errdefs"
	"github.com/containerd/containerd/images"
	"github.com/containerd/containerd/namespaces"
	"github.com/containerd/containerd/snapshots"
	"github.com/containerd/continuity/fs/fstest"
	"github.com/moby/buildkit/client/llb"
	gateway "github.com/moby/buildkit/frontend/gateway/client"
	"github.com/moby/buildkit/identity"
	"github.com/moby/buildkit/session"
	"github.com/moby/buildkit/session/secrets/secretsprovider"
	"github.com/moby/buildkit/session/sshforward/sshprovider"
	"github.com/moby/buildkit/solver/errdefs"
	"github.com/moby/buildkit/solver/pb"
	"github.com/moby/buildkit/util/contentutil"
	"github.com/moby/buildkit/util/entitlements"
	"github.com/moby/buildkit/util/testutil"
	"github.com/moby/buildkit/util/testutil/echoserver"
	"github.com/moby/buildkit/util/testutil/httpserver"
	"github.com/moby/buildkit/util/testutil/integration"
	ocispec "github.com/opencontainers/image-spec/specs-go/v1"
	"github.com/pkg/errors"
	"github.com/stretchr/testify/require"
	"golang.org/x/crypto/ssh/agent"
	"golang.org/x/sync/errgroup"
)

func init() {
	if os.Getenv("TEST_DOCKERD") == "1" {
		integration.InitDockerdWorker()
	} else {
		integration.InitOCIWorker()
		integration.InitContainerdWorker()
	}
}

type nopWriteCloser struct {
	io.Writer
}

func (nopWriteCloser) Close() error { return nil }

func TestIntegration(t *testing.T) {
	mirrors := integration.WithMirroredImages(integration.OfficialImages("busybox:latest", "alpine:latest"))

	integration.Run(t, []integration.Test{
		testCacheExportCacheKeyLoop,
		testRelativeWorkDir,
		testFileOpMkdirMkfile,
		testFileOpCopyRm,
		testFileOpCopyIncludeExclude,
		testFileOpRmWildcard,
		testCallDiskUsage,
		testBuildMultiMount,
		testBuildHTTPSource,
		testBuildPushAndValidate,
		testBuildExportWithUncompressed,
		testResolveAndHosts,
		testUser,
		testOCIExporter,
		testWhiteoutParentDir,
		testFrontendImageNaming,
		testDuplicateWhiteouts,
		testSchema1Image,
		testMountWithNoSource,
		testInvalidExporter,
		testReadonlyRootFS,
		testBasicRegistryCacheImportExport,
		testBasicLocalCacheImportExport,
		testCachedMounts,
		testProxyEnv,
		testLocalSymlinkEscape,
		testTmpfsMounts,
		testSharedCacheMounts,
		testLockedCacheMounts,
		testDuplicateCacheMount,
		testRunCacheWithMounts,
		testParallelLocalBuilds,
		testSecretMounts,
		testExtraHosts,
		testNetworkMode,
		testFrontendMetadataReturn,
		testFrontendUseSolveResults,
		testSSHMount,
		testStdinClosed,
		testHostnameLookup,
		testHostnameSpecifying,
		testPushByDigest,
		testBasicInlineCacheImportExport,
		testExportBusyboxLocal,
		testBridgeNetworking,
		testCacheMountNoCache,
		testExporterTargetExists,
		testTarExporterWithSocket,
		testTarExporterWithSocketCopy,
		testTarExporterSymlink,
		testMultipleRegistryCacheImportExport,
		testSourceMap,
		testSourceMapFromRef,
		testLazyImagePush,
		testStargzLazyPull,
		testFileOpInputSwap,
		testRelativeMountpoint,
	}, mirrors)

	integration.Run(t, []integration.Test{
		testSecurityMode,
		testSecurityModeSysfs,
		testSecurityModeErrors,
	},
		mirrors,
		integration.WithMatrix("secmode", map[string]interface{}{
			"sandbox":  securitySandbox,
			"insecure": securityInsecure,
		}),
	)

	integration.Run(t, []integration.Test{
		testHostNetworking,
	},
		mirrors,
		integration.WithMatrix("netmode", map[string]interface{}{
			"default": defaultNetwork,
			"host":    hostNetwork,
		}),
	)
}

func newContainerd(cdAddress string) (*containerd.Client, error) {
	return containerd.New(cdAddress, containerd.WithTimeout(60*time.Second))
}

// moby/buildkit#1336
func testCacheExportCacheKeyLoop(t *testing.T, sb integration.Sandbox) {
	c, err := New(context.TODO(), sb.Address())
	require.NoError(t, err)
	defer c.Close()

	tmpdir, err := ioutil.TempDir("", "buildkit-buildctl")
	require.NoError(t, err)
	defer os.RemoveAll(tmpdir)

	err = ioutil.WriteFile(filepath.Join(tmpdir, "foo"), []byte("foodata"), 0600)
	require.NoError(t, err)

	for _, mode := range []bool{false, true} {
		func(mode bool) {
			t.Run(fmt.Sprintf("mode=%v", mode), func(t *testing.T) {
				buildbase := llb.Image("alpine:latest").File(llb.Copy(llb.Local("mylocal"), "foo", "foo"))
				if mode { // same cache keys with a separating node go to different code-path
					buildbase = buildbase.Run(llb.Shlex("true")).Root()
				}
				intermed := llb.Image("alpine:latest").File(llb.Copy(buildbase, "foo", "foo"))
				final := llb.Scratch().File(llb.Copy(intermed, "foo", "foooooo"))

				def, err := final.Marshal(context.TODO())
				require.NoError(t, err)

				_, err = c.Solve(context.TODO(), def, SolveOpt{
					CacheExports: []CacheOptionsEntry{
						{
							Type: "local",
							Attrs: map[string]string{
								"dest": filepath.Join(tmpdir, "cache"),
							},
						},
					},
					LocalDirs: map[string]string{
						"mylocal": tmpdir,
					},
				}, nil)
				require.NoError(t, err)
			})
		}(mode)
	}
}

func testBridgeNetworking(t *testing.T, sb integration.Sandbox) {
	if os.Getenv("BUILDKIT_RUN_NETWORK_INTEGRATION_TESTS") == "" {
		t.SkipNow()
	}
	if sb.Rootless() {
		t.SkipNow()
	}
	c, err := New(context.TODO(), sb.Address())
	require.NoError(t, err)
	defer c.Close()

	s, err := echoserver.NewTestServer("foo")
	require.NoError(t, err)
	addrParts := strings.Split(s.Addr().String(), ":")

	def, err := llb.Image("busybox").Run(llb.Shlexf("sh -c 'nc 127.0.0.1 %s | grep foo'", addrParts[len(addrParts)-1])).Marshal(context.TODO())
	require.NoError(t, err)

	_, err = c.Solve(context.TODO(), def, SolveOpt{}, nil)
	require.Error(t, err)
}
func testHostNetworking(t *testing.T, sb integration.Sandbox) {
	if os.Getenv("BUILDKIT_RUN_NETWORK_INTEGRATION_TESTS") == "" {
		t.SkipNow()
	}
	netMode := sb.Value("netmode")
	var allowedEntitlements []entitlements.Entitlement
	if netMode == hostNetwork {
		allowedEntitlements = []entitlements.Entitlement{entitlements.EntitlementNetworkHost}
	}
	c, err := New(context.TODO(), sb.Address())
	require.NoError(t, err)
	defer c.Close()

	s, err := echoserver.NewTestServer("foo")
	require.NoError(t, err)
	addrParts := strings.Split(s.Addr().String(), ":")

	def, err := llb.Image("busybox").Run(llb.Shlexf("sh -c 'nc 127.0.0.1 %s | grep foo'", addrParts[len(addrParts)-1]), llb.Network(llb.NetModeHost)).Marshal(context.TODO())
	require.NoError(t, err)

	_, err = c.Solve(context.TODO(), def, SolveOpt{
		AllowedEntitlements: allowedEntitlements,
	}, nil)
	if netMode == hostNetwork {
		require.NoError(t, err)
	} else {
		require.Error(t, err)
	}
}

// #877
func testExportBusyboxLocal(t *testing.T, sb integration.Sandbox) {
	c, err := New(context.TODO(), sb.Address())
	require.NoError(t, err)
	defer c.Close()

	def, err := llb.Image("busybox").Marshal(context.TODO())
	require.NoError(t, err)

	destDir, err := ioutil.TempDir("", "buildkit")
	require.NoError(t, err)
	defer os.RemoveAll(destDir)

	_, err = c.Solve(context.TODO(), def, SolveOpt{
		Exports: []ExportEntry{
			{
				Type:      ExporterLocal,
				OutputDir: destDir,
			},
		},
	}, nil)
	require.NoError(t, err)

	fi, err := os.Stat(filepath.Join(destDir, "bin/busybox"))
	require.NoError(t, err)

	fi2, err := os.Stat(filepath.Join(destDir, "bin/vi"))
	require.NoError(t, err)

	require.True(t, os.SameFile(fi, fi2))
}

func testHostnameLookup(t *testing.T, sb integration.Sandbox) {
	if sb.Rootless() {
		t.SkipNow()
	}

	c, err := New(context.TODO(), sb.Address())
	require.NoError(t, err)
	defer c.Close()

	st := llb.Image("busybox:latest").Run(llb.Shlex(`sh -c "ping -c 1 $(hostname)"`))

	def, err := st.Marshal(context.TODO())
	require.NoError(t, err)

	_, err = c.Solve(context.TODO(), def, SolveOpt{}, nil)
	require.NoError(t, err)
}

// moby/buildkit#1301
func testHostnameSpecifying(t *testing.T, sb integration.Sandbox) {
	if sb.Rootless() {
		t.SkipNow()
	}

	c, err := New(context.TODO(), sb.Address())
	require.NoError(t, err)
	defer c.Close()

	hostname := "testtest"
	st := llb.Image("busybox:latest").With(llb.Hostname(hostname)).
		Run(llb.Shlexf("sh -c 'echo $HOSTNAME | grep %s'", hostname)).
		Run(llb.Shlexf("sh -c 'echo $(hostname) | grep %s'", hostname))

	def, err := st.Marshal(context.TODO())
	require.NoError(t, err)

	_, err = c.Solve(context.TODO(), def, SolveOpt{
		FrontendAttrs: map[string]string{"hostname": hostname},
	}, nil)
	require.NoError(t, err)
}

// moby/buildkit#614
func testStdinClosed(t *testing.T, sb integration.Sandbox) {
	c, err := New(context.TODO(), sb.Address())
	require.NoError(t, err)
	defer c.Close()

	st := llb.Image("busybox:latest").Run(llb.Shlex("cat"))

	def, err := st.Marshal(context.TODO())
	require.NoError(t, err)

	_, err = c.Solve(context.TODO(), def, SolveOpt{}, nil)
	require.NoError(t, err)
}

func testSSHMount(t *testing.T, sb integration.Sandbox) {
	c, err := New(context.TODO(), sb.Address())
	require.NoError(t, err)
	defer c.Close()

	a := agent.NewKeyring()

	k, err := rsa.GenerateKey(rand.Reader, 2048)
	require.NoError(t, err)

	err = a.Add(agent.AddedKey{PrivateKey: k})
	require.NoError(t, err)

	sockPath, clean, err := makeSSHAgentSock(a)
	require.NoError(t, err)
	defer clean()

	ssh, err := sshprovider.NewSSHAgentProvider([]sshprovider.AgentConfig{{
		Paths: []string{sockPath},
	}})
	require.NoError(t, err)

	// no ssh exposed
	st := llb.Image("busybox:latest").Run(llb.Shlex(`nosuchcmd`), llb.AddSSHSocket())
	def, err := st.Marshal(context.TODO())
	require.NoError(t, err)

	_, err = c.Solve(context.TODO(), def, SolveOpt{}, nil)
	require.Error(t, err)
	require.Contains(t, err.Error(), "no SSH key ")

	// custom ID not exposed
	st = llb.Image("busybox:latest").Run(llb.Shlex(`nosuchcmd`), llb.AddSSHSocket(llb.SSHID("customID")))
	def, err = st.Marshal(context.TODO())
	require.NoError(t, err)

	_, err = c.Solve(context.TODO(), def, SolveOpt{
		Session: []session.Attachable{ssh},
	}, nil)
	require.Error(t, err)
	require.Contains(t, err.Error(), "unset ssh forward key customID")

	// missing custom ID ignored on optional
	st = llb.Image("busybox:latest").Run(llb.Shlex(`ls`), llb.AddSSHSocket(llb.SSHID("customID"), llb.SSHOptional))
	def, err = st.Marshal(context.TODO())
	require.NoError(t, err)

	_, err = c.Solve(context.TODO(), def, SolveOpt{
		Session: []session.Attachable{ssh},
	}, nil)
	require.NoError(t, err)

	// valid socket
	st = llb.Image("alpine:latest").
		Run(llb.Shlex(`apk add --no-cache openssh`)).
		Run(llb.Shlex(`sh -c 'echo -n $SSH_AUTH_SOCK > /out/sock && ssh-add -l > /out/out'`),
			llb.AddSSHSocket())

	out := st.AddMount("/out", llb.Scratch())
	def, err = out.Marshal(context.TODO())
	require.NoError(t, err)

	destDir, err := ioutil.TempDir("", "buildkit")
	require.NoError(t, err)
	defer os.RemoveAll(destDir)

	_, err = c.Solve(context.TODO(), def, SolveOpt{
		Exports: []ExportEntry{
			{
				Type:      ExporterLocal,
				OutputDir: destDir,
			},
		},
		Session: []session.Attachable{ssh},
	}, nil)
	require.NoError(t, err)

	dt, err := ioutil.ReadFile(filepath.Join(destDir, "sock"))
	require.NoError(t, err)
	require.Equal(t, "/run/buildkit/ssh_agent.0", string(dt))

	dt, err = ioutil.ReadFile(filepath.Join(destDir, "out"))
	require.NoError(t, err)
	require.Contains(t, string(dt), "2048")
	require.Contains(t, string(dt), "(RSA)")

	// forbidden command
	st = llb.Image("alpine:latest").
		Run(llb.Shlex(`apk add --no-cache openssh`)).
		Run(llb.Shlex(`sh -c 'ssh-keygen -f /tmp/key -N "" && ssh-add -k /tmp/key 2> /out/out || true'`),
			llb.AddSSHSocket())

	out = st.AddMount("/out", llb.Scratch())
	def, err = out.Marshal(context.TODO())
	require.NoError(t, err)

	require.NoError(t, err)

	_, err = c.Solve(context.TODO(), def, SolveOpt{
		Exports: []ExportEntry{
			{
				Type:      ExporterLocal,
				OutputDir: destDir,
			},
		},
		Session: []session.Attachable{ssh},
	}, nil)
	require.NoError(t, err)

	dt, err = ioutil.ReadFile(filepath.Join(destDir, "out"))
	require.NoError(t, err)
	require.Contains(t, string(dt), "agent refused operation")

	// valid socket from key on disk
	st = llb.Image("alpine:latest").
		Run(llb.Shlex(`apk add --no-cache openssh`)).
		Run(llb.Shlex(`sh -c 'ssh-add -l > /out/out'`),
			llb.AddSSHSocket())

	out = st.AddMount("/out", llb.Scratch())
	def, err = out.Marshal(context.TODO())
	require.NoError(t, err)

	k, err = rsa.GenerateKey(rand.Reader, 1024)
	require.NoError(t, err)

	dt = pem.EncodeToMemory(
		&pem.Block{
			Type:  "RSA PRIVATE KEY",
			Bytes: x509.MarshalPKCS1PrivateKey(k),
		},
	)

	tmpDir, err := ioutil.TempDir("", "buildkit")
	require.NoError(t, err)
	defer os.RemoveAll(tmpDir)

	err = ioutil.WriteFile(filepath.Join(tmpDir, "key"), dt, 0600)
	require.NoError(t, err)

	ssh, err = sshprovider.NewSSHAgentProvider([]sshprovider.AgentConfig{{
		Paths: []string{filepath.Join(tmpDir, "key")},
	}})
	require.NoError(t, err)

	destDir, err = ioutil.TempDir("", "buildkit")
	require.NoError(t, err)
	defer os.RemoveAll(destDir)

	_, err = c.Solve(context.TODO(), def, SolveOpt{
		Exports: []ExportEntry{
			{
				Type:      ExporterLocal,
				OutputDir: destDir,
			},
		},
		Session: []session.Attachable{ssh},
	}, nil)
	require.NoError(t, err)

	dt, err = ioutil.ReadFile(filepath.Join(destDir, "out"))
	require.NoError(t, err)
	require.Contains(t, string(dt), "1024")
	require.Contains(t, string(dt), "(RSA)")
}

func testExtraHosts(t *testing.T, sb integration.Sandbox) {
	c, err := New(context.TODO(), sb.Address())
	require.NoError(t, err)
	defer c.Close()

	st := llb.Image("busybox:latest").
		Run(llb.Shlex(`sh -c 'cat /etc/hosts | grep myhost | grep 1.2.3.4'`), llb.AddExtraHost("myhost", net.ParseIP("1.2.3.4")))

	def, err := st.Marshal(context.TODO())
	require.NoError(t, err)

	_, err = c.Solve(context.TODO(), def, SolveOpt{}, nil)
	require.NoError(t, err)
}

func testNetworkMode(t *testing.T, sb integration.Sandbox) {
	c, err := New(context.TODO(), sb.Address())
	require.NoError(t, err)
	defer c.Close()

	st := llb.Image("busybox:latest").
		Run(llb.Shlex(`sh -c 'wget https://example.com 2>&1 | grep "wget: bad address"'`), llb.Network(llb.NetModeNone))

	def, err := st.Marshal(context.TODO())
	require.NoError(t, err)

	_, err = c.Solve(context.TODO(), def, SolveOpt{}, nil)
	require.NoError(t, err)

	st2 := llb.Image("busybox:latest").
		Run(llb.Shlex(`ifconfig`), llb.Network(llb.NetModeHost))

	def, err = st2.Marshal(context.TODO())
	require.NoError(t, err)

	_, err = c.Solve(context.TODO(), def, SolveOpt{
		// Currently disabled globally by default
		// AllowedEntitlements: []entitlements.Entitlement{entitlements.EntitlementNetworkHost},
	}, nil)
	require.Error(t, err)
	require.Contains(t, err.Error(), "network.host is not allowed")
}

func testPushByDigest(t *testing.T, sb integration.Sandbox) {
	skipDockerd(t, sb)
	requiresLinux(t)
	c, err := New(context.TODO(), sb.Address())
	require.NoError(t, err)
	defer c.Close()

	registry, err := sb.NewRegistry()
	if errors.Is(err, integration.ErrorRequirements) {
		t.Skip(err.Error())
	}
	require.NoError(t, err)

	st := llb.Scratch().File(llb.Mkfile("foo", 0600, []byte("data")))

	def, err := st.Marshal(context.TODO())
	require.NoError(t, err)

	name := registry + "/foo/bar"

	resp, err := c.Solve(context.TODO(), def, SolveOpt{
		Exports: []ExportEntry{
			{
				Type: "image",
				Attrs: map[string]string{
					"name":           name,
					"push":           "true",
					"push-by-digest": "true",
				},
			},
		},
	}, nil)
	require.NoError(t, err)

	_, _, err = contentutil.ProviderFromRef(name + ":latest")
	require.Error(t, err)

	desc, _, err := contentutil.ProviderFromRef(name + "@" + resp.ExporterResponse["containerimage.digest"])
	require.NoError(t, err)

	require.Equal(t, resp.ExporterResponse["containerimage.digest"], desc.Digest.String())
	require.Equal(t, images.MediaTypeDockerSchema2Manifest, desc.MediaType)
	require.True(t, desc.Size > 0)
}

func testSecurityMode(t *testing.T, sb integration.Sandbox) {
	var command string
	mode := llb.SecurityModeSandbox
	var allowedEntitlements []entitlements.Entitlement
	secMode := sb.Value("secmode")
	if secMode == securitySandbox {
		/*
			$ capsh --decode=00000000a80425fb
			0x00000000a80425fb=cap_chown,cap_dac_override,cap_fowner,cap_fsetid,cap_kill,cap_setgid,cap_setuid,cap_setpcap,
			cap_net_bind_service,cap_net_raw,cap_sys_chroot,cap_mknod,cap_audit_write,cap_setfcap
		*/
		command = `sh -c 'cat /proc/self/status | grep CapEff | grep "00000000a80425fb"'`
		allowedEntitlements = []entitlements.Entitlement{}
	} else {
		skipDockerd(t, sb)
		/*
			$ capsh --decode=0000003fffffffff
			0x0000003fffffffff=cap_chown,cap_dac_override,cap_dac_read_search,cap_fowner,cap_fsetid,cap_kill,cap_setgid,
			cap_setuid,cap_setpcap,cap_linux_immutable,cap_net_bind_service,cap_net_broadcast,cap_net_admin,cap_net_raw,
			cap_ipc_lock,cap_ipc_owner,cap_sys_module,cap_sys_rawio,cap_sys_chroot,cap_sys_ptrace,cap_sys_pacct,cap_sys_admin,
			cap_sys_boot,cap_sys_nice,cap_sys_resource,cap_sys_time,cap_sys_tty_config,cap_mknod,cap_lease,cap_audit_write,
			cap_audit_control,cap_setfcap,cap_mac_override,cap_mac_admin,cap_syslog,cap_wake_alarm,cap_block_suspend,cap_audit_read
		*/
		command = `sh -c 'cat /proc/self/status | grep CapEff | grep "0000003fffffffff"'`
		mode = llb.SecurityModeInsecure
		allowedEntitlements = []entitlements.Entitlement{entitlements.EntitlementSecurityInsecure}
	}

	c, err := New(context.TODO(), sb.Address())
	require.NoError(t, err)
	defer c.Close()

	st := llb.Image("busybox:latest").
		Run(llb.Shlex(command),
			llb.Security(mode))

	def, err := st.Marshal(context.TODO())
	require.NoError(t, err)

	_, err = c.Solve(context.TODO(), def, SolveOpt{
		AllowedEntitlements: allowedEntitlements,
	}, nil)

	require.NoError(t, err)
}

func testSecurityModeSysfs(t *testing.T, sb integration.Sandbox) {
	if sb.Rootless() {
		t.SkipNow()
	}

	mode := llb.SecurityModeSandbox
	var allowedEntitlements []entitlements.Entitlement
	secMode := sb.Value("secmode")
	if secMode == securitySandbox {
		allowedEntitlements = []entitlements.Entitlement{}
	} else {
		skipDockerd(t, sb)
		mode = llb.SecurityModeInsecure
		allowedEntitlements = []entitlements.Entitlement{entitlements.EntitlementSecurityInsecure}
	}

	c, err := New(context.TODO(), sb.Address())
	require.NoError(t, err)
	defer c.Close()

	command := `mkdir /sys/fs/cgroup/cpuset/securitytest`
	st := llb.Image("busybox:latest").
		Run(llb.Shlex(command),
			llb.Security(mode))

	def, err := st.Marshal(context.TODO())
	require.NoError(t, err)

	_, err = c.Solve(context.TODO(), def, SolveOpt{
		AllowedEntitlements: allowedEntitlements,
	}, nil)

	if secMode == securitySandbox {
		require.Error(t, err)
		require.Contains(t, err.Error(), "executor failed running")
		require.Contains(t, err.Error(), "mkdir /sys/fs/cgroup/cpuset/securitytest")
	} else {
		require.NoError(t, err)
	}
}

func testSecurityModeErrors(t *testing.T, sb integration.Sandbox) {

	c, err := New(context.TODO(), sb.Address())
	require.NoError(t, err)
	defer c.Close()
	secMode := sb.Value("secmode")
	if secMode == securitySandbox {

		st := llb.Image("busybox:latest").
			Run(llb.Shlex(`sh -c 'echo sandbox'`))

		def, err := st.Marshal(context.TODO())
		require.NoError(t, err)

		_, err = c.Solve(context.TODO(), def, SolveOpt{
			AllowedEntitlements: []entitlements.Entitlement{entitlements.EntitlementSecurityInsecure},
		}, nil)
		require.Error(t, err)
		require.Contains(t, err.Error(), "security.insecure is not allowed")
	}
	if secMode == securityInsecure {
		st := llb.Image("busybox:latest").
			Run(llb.Shlex(`sh -c 'echo insecure'`), llb.Security(llb.SecurityModeInsecure))

		def, err := st.Marshal(context.TODO())
		require.NoError(t, err)

		_, err = c.Solve(context.TODO(), def, SolveOpt{}, nil)
		require.Error(t, err)
		require.Contains(t, err.Error(), "security.insecure is not allowed")
	}
}

func testFrontendImageNaming(t *testing.T, sb integration.Sandbox) {
	skipDockerd(t, sb)
	requiresLinux(t)
	c, err := New(context.TODO(), sb.Address())
	require.NoError(t, err)
	defer c.Close()

	registry, err := sb.NewRegistry()
	if errors.Is(err, integration.ErrorRequirements) {
		t.Skip(err.Error())
	}
	require.NoError(t, err)

	checkImageName := map[string]func(out, imageName string, exporterResponse map[string]string){
		ExporterOCI: func(out, imageName string, exporterResponse map[string]string) {
			// Nothing to check
			return
		},
		ExporterDocker: func(out, imageName string, exporterResponse map[string]string) {
			require.Contains(t, exporterResponse, "image.name")
			require.Equal(t, exporterResponse["image.name"], "docker.io/library/"+imageName)

			dt, err := ioutil.ReadFile(out)
			require.NoError(t, err)

			m, err := testutil.ReadTarToMap(dt, false)
			require.NoError(t, err)

			_, ok := m["oci-layout"]
			require.True(t, ok)

			var index ocispec.Index
			err = json.Unmarshal(m["index.json"].Data, &index)
			require.NoError(t, err)
			require.Equal(t, 2, index.SchemaVersion)
			require.Equal(t, 1, len(index.Manifests))

			var dockerMfst []struct {
				RepoTags []string
			}
			err = json.Unmarshal(m["manifest.json"].Data, &dockerMfst)
			require.NoError(t, err)
			require.Equal(t, 1, len(dockerMfst))
			require.Equal(t, 1, len(dockerMfst[0].RepoTags))
			require.Equal(t, imageName, dockerMfst[0].RepoTags[0])
		},
		ExporterImage: func(_, imageName string, exporterResponse map[string]string) {
			require.Contains(t, exporterResponse, "image.name")
			require.Equal(t, exporterResponse["image.name"], imageName)

			// check if we can pull (requires containerd)
			cdAddress := sb.ContainerdAddress()
			if cdAddress == "" {
				return
			}

			// TODO: make public pull helper function so this can be checked for standalone as well

			client, err := containerd.New(cdAddress)
			require.NoError(t, err)
			defer client.Close()

			ctx := namespaces.WithNamespace(context.Background(), "buildkit")

			// check image in containerd
			_, err = client.ImageService().Get(ctx, imageName)
			require.NoError(t, err)

			// deleting image should release all content
			err = client.ImageService().Delete(ctx, imageName, images.SynchronousDelete())
			require.NoError(t, err)

			checkAllReleasable(t, c, sb, true)

			_, err = client.Pull(ctx, imageName)
			require.NoError(t, err)

			err = client.ImageService().Delete(ctx, imageName, images.SynchronousDelete())
			require.NoError(t, err)
		},
	}

	// A caller provided name takes precedence over one returned by the frontend. Iterate over both options.
	for _, winner := range []string{"frontend", "caller"} {
		winner := winner // capture loop variable.

		// The double layer of `t.Run` here is required so
		// that the inner-most tests (with the actual
		// functionality) have definitely completed before the
		// sandbox and registry cleanups (defered above) are run.
		t.Run(winner, func(t *testing.T) {
			for _, exp := range []string{ExporterOCI, ExporterDocker, ExporterImage} {
				exp := exp // capture loop variable.
				t.Run(exp, func(t *testing.T) {
					destDir, err := ioutil.TempDir("", "buildkit")
					require.NoError(t, err)
					defer os.RemoveAll(destDir)

					so := SolveOpt{
						Exports: []ExportEntry{
							{
								Type:  exp,
								Attrs: map[string]string{},
							},
						},
					}

					out := filepath.Join(destDir, "out.tar")

					imageName := "image-" + exp + "-fe:latest"

					switch exp {
					case ExporterOCI:
						t.Skip("oci exporter does not support named images")
					case ExporterDocker:
						outW, err := os.Create(out)
						require.NoError(t, err)
						so.Exports[0].Output = fixedWriteCloser(outW)
					case ExporterImage:
						imageName = registry + "/" + imageName
						so.Exports[0].Attrs["push"] = "true"
					}

					feName := imageName
					switch winner {
					case "caller":
						feName = "loser:latest"
						so.Exports[0].Attrs["name"] = imageName
					case "frontend":
						so.Exports[0].Attrs["name"] = "*"
					}

					frontend := func(ctx context.Context, c gateway.Client) (*gateway.Result, error) {
						res := gateway.NewResult()
						res.AddMeta("image.name", []byte(feName))
						return res, nil
					}

					resp, err := c.Build(context.TODO(), so, "", frontend, nil)
					require.NoError(t, err)

					checkImageName[exp](out, imageName, resp.ExporterResponse)
				})
			}
		})
	}

	checkAllReleasable(t, c, sb, true)
}

func testSecretMounts(t *testing.T, sb integration.Sandbox) {
	c, err := New(context.TODO(), sb.Address())
	require.NoError(t, err)
	defer c.Close()

	st := llb.Image("busybox:latest").
		Run(llb.Shlex(`sh -c 'mount | grep mysecret | grep "type tmpfs" && [ "$(cat /run/secrets/mysecret)" = 'foo-secret' ]'`), llb.AddSecret("/run/secrets/mysecret"))

	def, err := st.Marshal(context.TODO())
	require.NoError(t, err)

	_, err = c.Solve(context.TODO(), def, SolveOpt{
		Session: []session.Attachable{secretsprovider.FromMap(map[string][]byte{
			"/run/secrets/mysecret": []byte("foo-secret"),
		})},
	}, nil)
	require.NoError(t, err)

	// test optional
	st = llb.Image("busybox:latest").
		Run(llb.Shlex(`echo secret2`), llb.AddSecret("/run/secrets/mysecret2", llb.SecretOptional))

	def, err = st.Marshal(context.TODO())
	require.NoError(t, err)

	_, err = c.Solve(context.TODO(), def, SolveOpt{
		Session: []session.Attachable{secretsprovider.FromMap(map[string][]byte{})},
	}, nil)
	require.NoError(t, err)

	_, err = c.Solve(context.TODO(), def, SolveOpt{}, nil)
	require.NoError(t, err)

	st = llb.Image("busybox:latest").
		Run(llb.Shlex(`echo secret3`), llb.AddSecret("/run/secrets/mysecret3"))

	def, err = st.Marshal(context.TODO())
	require.NoError(t, err)

	_, err = c.Solve(context.TODO(), def, SolveOpt{
		Session: []session.Attachable{secretsprovider.FromMap(map[string][]byte{})},
	}, nil)
	require.Error(t, err)

	// test id,perm,uid
	st = llb.Image("busybox:latest").
		Run(llb.Shlex(`sh -c '[ "$(stat -c "%u %g %f" /run/secrets/mysecret4)" = "1 1 81ff" ]' `), llb.AddSecret("/run/secrets/mysecret4", llb.SecretID("mysecret"), llb.SecretFileOpt(1, 1, 0777)))

	def, err = st.Marshal(context.TODO())
	require.NoError(t, err)

	_, err = c.Solve(context.TODO(), def, SolveOpt{
		Session: []session.Attachable{secretsprovider.FromMap(map[string][]byte{
			"mysecret": []byte("pw"),
		})},
	}, nil)
	require.NoError(t, err)
}

func testTmpfsMounts(t *testing.T, sb integration.Sandbox) {
	requiresLinux(t)
	c, err := New(context.TODO(), sb.Address())
	require.NoError(t, err)
	defer c.Close()

	st := llb.Image("busybox:latest").
		Run(llb.Shlex(`sh -c 'mount | grep /foobar | grep "type tmpfs" && touch /foobar/test'`), llb.AddMount("/foobar", llb.Scratch(), llb.Tmpfs()))

	def, err := st.Marshal(context.TODO())
	require.NoError(t, err)

	_, err = c.Solve(context.TODO(), def, SolveOpt{}, nil)
	require.NoError(t, err)
}

func testLocalSymlinkEscape(t *testing.T, sb integration.Sandbox) {
	requiresLinux(t)
	c, err := New(context.TODO(), sb.Address())
	require.NoError(t, err)
	defer c.Close()

	test := []byte(`set -ex
[[ -L /mount/foo ]]
[[ -L /mount/sub/bar ]]
[[ -L /mount/bax ]]
[[ -f /mount/bay ]]
[[ -f /mount/sub/sub2/file ]]
[[ ! -f /mount/baz ]]
[[ ! -f /mount/etc/passwd ]]
[[ ! -f /mount/etc/group ]]
[[ $(readlink /mount/foo) == "/etc/passwd" ]]
[[ $(readlink /mount/sub/bar) == "../../../etc/group" ]]
`)

	dir, err := tmpdir(
		// point to absolute path that is not part of dir
		fstest.Symlink("/etc/passwd", "foo"),
		fstest.CreateDir("sub", 0700),
		// point outside of the dir
		fstest.Symlink("../../../etc/group", "sub/bar"),
		// regular valid symlink
		fstest.Symlink("bay", "bax"),
		// target for symlink (not requested)
		fstest.CreateFile("bay", []byte{}, 0600),
		// file with many subdirs
		fstest.CreateDir("sub/sub2", 0700),
		fstest.CreateFile("sub/sub2/file", []byte{}, 0600),
		// unused file that shouldn't be included
		fstest.CreateFile("baz", []byte{}, 0600),
		fstest.CreateFile("test.sh", test, 0700),
	)
	require.NoError(t, err)
	defer os.RemoveAll(dir)

	local := llb.Local("mylocal", llb.FollowPaths([]string{
		"test.sh", "foo", "sub/bar", "bax", "sub/sub2/file",
	}))

	st := llb.Image("busybox:latest").
		Run(llb.Shlex(`sh /mount/test.sh`), llb.AddMount("/mount", local, llb.Readonly))

	def, err := st.Marshal(context.TODO())
	require.NoError(t, err)

	_, err = c.Solve(context.TODO(), def, SolveOpt{
		LocalDirs: map[string]string{
			"mylocal": dir,
		},
	}, nil)
	require.NoError(t, err)
}

func testRelativeWorkDir(t *testing.T, sb integration.Sandbox) {
	requiresLinux(t)
	c, err := New(context.TODO(), sb.Address())
	require.NoError(t, err)
	defer c.Close()

	pwd := llb.Image("docker.io/library/busybox:latest").
		Dir("test1").
		Dir("test2").
		Run(llb.Shlex(`sh -c "pwd > /out/pwd"`)).
		AddMount("/out", llb.Scratch())

	def, err := pwd.Marshal(context.TODO())
	require.NoError(t, err)

	destDir, err := ioutil.TempDir("", "buildkit")
	require.NoError(t, err)
	defer os.RemoveAll(destDir)

	_, err = c.Solve(context.TODO(), def, SolveOpt{
		Exports: []ExportEntry{
			{
				Type:      ExporterLocal,
				OutputDir: destDir,
			},
		},
	}, nil)
	require.NoError(t, err)

	dt, err := ioutil.ReadFile(filepath.Join(destDir, "pwd"))
	require.NoError(t, err)
	require.Equal(t, []byte("/test1/test2\n"), dt)
}

func testFileOpMkdirMkfile(t *testing.T, sb integration.Sandbox) {
	requiresLinux(t)
	c, err := New(context.TODO(), sb.Address())
	require.NoError(t, err)
	defer c.Close()

	st := llb.Scratch().
		File(llb.Mkdir("/foo", 0700).Mkfile("bar", 0600, []byte("contents")))

	def, err := st.Marshal(context.TODO())
	require.NoError(t, err)

	destDir, err := ioutil.TempDir("", "buildkit")
	require.NoError(t, err)
	defer os.RemoveAll(destDir)

	_, err = c.Solve(context.TODO(), def, SolveOpt{
		Exports: []ExportEntry{
			{
				Type:      ExporterLocal,
				OutputDir: destDir,
			},
		},
	}, nil)
	require.NoError(t, err)

	fi, err := os.Stat(filepath.Join(destDir, "foo"))
	require.NoError(t, err)
	require.Equal(t, true, fi.IsDir())

	dt, err := ioutil.ReadFile(filepath.Join(destDir, "bar"))
	require.NoError(t, err)
	require.Equal(t, []byte("contents"), dt)
}

func testFileOpCopyRm(t *testing.T, sb integration.Sandbox) {
	requiresLinux(t)
	c, err := New(context.TODO(), sb.Address())
	require.NoError(t, err)
	defer c.Close()

	dir, err := tmpdir(
		fstest.CreateFile("myfile", []byte("data0"), 0600),
		fstest.CreateDir("sub", 0700),
		fstest.CreateFile("sub/foo", []byte("foo0"), 0600),
		fstest.CreateFile("sub/bar", []byte("bar0"), 0600),
	)
	require.NoError(t, err)
	defer os.RemoveAll(dir)

	dir2, err := tmpdir(
		fstest.CreateFile("file2", []byte("file2"), 0600),
	)
	require.NoError(t, err)
	defer os.RemoveAll(dir)

	st := llb.Scratch().
		File(
			llb.Copy(llb.Local("mylocal"), "myfile", "myfile2").
				Copy(llb.Local("mylocal"), "sub", "out").
				Rm("out/foo").
				Copy(llb.Local("mylocal2"), "file2", "/"))

	def, err := st.Marshal(context.TODO())
	require.NoError(t, err)

	destDir, err := ioutil.TempDir("", "buildkit")
	require.NoError(t, err)
	defer os.RemoveAll(destDir)

	_, err = c.Solve(context.TODO(), def, SolveOpt{
		Exports: []ExportEntry{
			{
				Type:      ExporterLocal,
				OutputDir: destDir,
			},
		},
		LocalDirs: map[string]string{
			"mylocal":  dir,
			"mylocal2": dir2,
		},
	}, nil)
	require.NoError(t, err)

	dt, err := ioutil.ReadFile(filepath.Join(destDir, "myfile2"))
	require.NoError(t, err)
	require.Equal(t, []byte("data0"), dt)

	fi, err := os.Stat(filepath.Join(destDir, "out"))
	require.NoError(t, err)
	require.Equal(t, true, fi.IsDir())

	dt, err = ioutil.ReadFile(filepath.Join(destDir, "out/bar"))
	require.NoError(t, err)
	require.Equal(t, []byte("bar0"), dt)

	_, err = os.Stat(filepath.Join(destDir, "out/foo"))
	require.ErrorIs(t, err, os.ErrNotExist)

	dt, err = ioutil.ReadFile(filepath.Join(destDir, "file2"))
	require.NoError(t, err)
	require.Equal(t, []byte("file2"), dt)
}

<<<<<<< HEAD
func testFileOpCopyIncludeExclude(t *testing.T, sb integration.Sandbox) {
=======
// testFileOpInputSwap is a regression test that cache is invalidated when subset of fileop is built
func testFileOpInputSwap(t *testing.T, sb integration.Sandbox) {
>>>>>>> 244e8cde
	requiresLinux(t)
	c, err := New(context.TODO(), sb.Address())
	require.NoError(t, err)
	defer c.Close()

<<<<<<< HEAD
	dir, err := tmpdir(
		fstest.CreateFile("myfile", []byte("data0"), 0600),
		fstest.CreateDir("sub", 0700),
		fstest.CreateFile("sub/foo", []byte("foo0"), 0600),
		fstest.CreateFile("sub/bar", []byte("bar0"), 0600),
	)
	require.NoError(t, err)
	defer os.RemoveAll(dir)

	st := llb.Scratch().File(
		llb.Copy(
			llb.Local("mylocal"), "/", "/", &llb.CopyInfo{
				IncludePatterns: []string{"sub/*"},
				ExcludePatterns: []string{"sub/bar"},
			},
		),
	)

	busybox := llb.Image("busybox:latest")
	run := func(cmd string) {
		st = busybox.Run(llb.Shlex(cmd), llb.Dir("/wd")).AddMount("/wd", st)
	}
	run(`sh -c "cat /dev/urandom | head -c 100 | sha256sum > unique"`)

	def, err := st.Marshal(context.TODO())
	require.NoError(t, err)

	destDir, err := ioutil.TempDir("", "buildkit")
	require.NoError(t, err)
	defer os.RemoveAll(destDir)

	_, err = c.Solve(context.TODO(), def, SolveOpt{
		Exports: []ExportEntry{
			{
				Type:      ExporterLocal,
				OutputDir: destDir,
			},
		},
		LocalDirs: map[string]string{
			"mylocal": dir,
		},
	}, nil)
	require.NoError(t, err)

	dt, err := ioutil.ReadFile(filepath.Join(destDir, "sub", "foo"))
	require.NoError(t, err)
	require.Equal(t, []byte("foo0"), dt)

	for _, name := range []string{"myfile", "sub/bar"} {
		_, err = os.Stat(filepath.Join(destDir, name))
		require.ErrorIs(t, err, os.ErrNotExist)
	}

	randBytes, err := ioutil.ReadFile(filepath.Join(destDir, "unique"))
	require.NoError(t, err)

	// Create additional file which doesn't match the include pattern, and make
	// sure this doesn't invalidate the cache.

	err = fstest.Apply(fstest.CreateFile("unmatchedfile", []byte("data1"), 0600)).Apply(dir)
	require.NoError(t, err)

	st = llb.Scratch().File(
		llb.Copy(
			llb.Local("mylocal"), "/", "/", &llb.CopyInfo{
				IncludePatterns: []string{"sub/*"},
				ExcludePatterns: []string{"sub/bar"},
			},
		),
	)

	run(`sh -c "cat /dev/urandom | head -c 100 | sha256sum > unique"`)

	def, err = st.Marshal(context.TODO())
	require.NoError(t, err)

	destDir, err = ioutil.TempDir("", "buildkit")
	require.NoError(t, err)
	defer os.RemoveAll(destDir)

	_, err = c.Solve(context.TODO(), def, SolveOpt{
		Exports: []ExportEntry{
			{
				Type:      ExporterLocal,
				OutputDir: destDir,
			},
		},
		LocalDirs: map[string]string{
			"mylocal": dir,
		},
	}, nil)
	require.NoError(t, err)

	randBytes2, err := ioutil.ReadFile(filepath.Join(destDir, "unique"))
	require.NoError(t, err)

	require.Equal(t, randBytes, randBytes2)
}

// testFileOpInputSwap is a regression test that cache is invalidated when subset of fileop is built
func testFileOpInputSwap(t *testing.T, sb integration.Sandbox) {
	requiresLinux(t)
	c, err := New(context.TODO(), sb.Address())
	require.NoError(t, err)
	defer c.Close()

	base := llb.Scratch().File(llb.Mkfile("/foo", 0600, []byte("foo")))

	src := llb.Scratch().File(llb.Mkfile("/bar", 0600, []byte("bar")))

	st := base.File(llb.Copy(src, "/bar", "/baz"))

=======
	base := llb.Scratch().File(llb.Mkfile("/foo", 0600, []byte("foo")))

	src := llb.Scratch().File(llb.Mkfile("/bar", 0600, []byte("bar")))

	st := base.File(llb.Copy(src, "/bar", "/baz"))

>>>>>>> 244e8cde
	def, err := st.Marshal(context.TODO())
	require.NoError(t, err)

	_, err = c.Solve(context.TODO(), def, SolveOpt{}, nil)
	require.NoError(t, err)

	// bar does not exist in base but index of all inputs remains the same
	st = base.File(llb.Copy(base, "/bar", "/baz"))

	def, err = st.Marshal(context.TODO())
	require.NoError(t, err)

	_, err = c.Solve(context.TODO(), def, SolveOpt{}, nil)
	require.Error(t, err)
	require.Contains(t, err.Error(), "bar: no such file")
}

func testFileOpRmWildcard(t *testing.T, sb integration.Sandbox) {
	requiresLinux(t)
	c, err := New(context.TODO(), sb.Address())
	require.NoError(t, err)
	defer c.Close()

	dir, err := tmpdir(
		fstest.CreateDir("foo", 0700),
		fstest.CreateDir("bar", 0700),
		fstest.CreateFile("foo/target", []byte("foo0"), 0600),
		fstest.CreateFile("bar/target", []byte("bar0"), 0600),
		fstest.CreateFile("bar/remaining", []byte("bar1"), 0600),
	)
	require.NoError(t, err)
	defer os.RemoveAll(dir)

	st := llb.Scratch().File(
		llb.Copy(llb.Local("mylocal"), "foo", "foo").
			Copy(llb.Local("mylocal"), "bar", "bar"),
	).File(
		llb.Rm("*/target", llb.WithAllowWildcard(true)),
	)
	def, err := st.Marshal(context.TODO())
	require.NoError(t, err)

	destDir, err := ioutil.TempDir("", "buildkit")
	require.NoError(t, err)
	defer os.RemoveAll(destDir)

	_, err = c.Solve(context.TODO(), def, SolveOpt{
		Exports: []ExportEntry{
			{
				Type:      ExporterLocal,
				OutputDir: destDir,
			},
		},
		LocalDirs: map[string]string{
			"mylocal": dir,
		},
	}, nil)
	require.NoError(t, err)

	dt, err := ioutil.ReadFile(filepath.Join(destDir, "bar/remaining"))
	require.NoError(t, err)
	require.Equal(t, []byte("bar1"), dt)

	fi, err := os.Stat(filepath.Join(destDir, "foo"))
	require.NoError(t, err)
	require.Equal(t, true, fi.IsDir())

	_, err = os.Stat(filepath.Join(destDir, "foo/target"))
	require.ErrorIs(t, err, os.ErrNotExist)

	_, err = os.Stat(filepath.Join(destDir, "bar/target"))
	require.ErrorIs(t, err, os.ErrNotExist)
}

func testCallDiskUsage(t *testing.T, sb integration.Sandbox) {
	c, err := New(context.TODO(), sb.Address())
	require.NoError(t, err)
	defer c.Close()
	_, err = c.DiskUsage(context.TODO())
	require.NoError(t, err)
}

func testBuildMultiMount(t *testing.T, sb integration.Sandbox) {
	requiresLinux(t)
	c, err := New(context.TODO(), sb.Address())
	require.NoError(t, err)
	defer c.Close()

	alpine := llb.Image("docker.io/library/alpine:latest")
	ls := alpine.Run(llb.Shlex("/bin/ls -l"))
	busybox := llb.Image("docker.io/library/busybox:latest")
	cp := ls.Run(llb.Shlex("/bin/cp -a /busybox/etc/passwd baz"))
	cp.AddMount("/busybox", busybox)

	def, err := cp.Marshal(context.TODO())
	require.NoError(t, err)

	_, err = c.Solve(context.TODO(), def, SolveOpt{}, nil)
	require.NoError(t, err)

	checkAllReleasable(t, c, sb, true)
}

func testBuildHTTPSource(t *testing.T, sb integration.Sandbox) {
	c, err := New(context.TODO(), sb.Address())
	require.NoError(t, err)
	defer c.Close()

	modTime := time.Now().Add(-24 * time.Hour) // avoid falso positive with current time

	resp := httpserver.Response{
		Etag:         identity.NewID(),
		Content:      []byte("content1"),
		LastModified: &modTime,
	}

	server := httpserver.NewTestServer(map[string]httpserver.Response{
		"/foo": resp,
	})
	defer server.Close()

	// invalid URL first
	st := llb.HTTP(server.URL + "/bar")

	def, err := st.Marshal(context.TODO())
	require.NoError(t, err)

	_, err = c.Solve(context.TODO(), def, SolveOpt{}, nil)
	require.Error(t, err)
	require.Contains(t, err.Error(), "invalid response status 404")

	// first correct request
	st = llb.HTTP(server.URL + "/foo")

	def, err = st.Marshal(context.TODO())
	require.NoError(t, err)

	_, err = c.Solve(context.TODO(), def, SolveOpt{}, nil)
	require.NoError(t, err)

	require.Equal(t, server.Stats("/foo").AllRequests, 1)
	require.Equal(t, server.Stats("/foo").CachedRequests, 0)

	tmpdir, err := ioutil.TempDir("", "buildkit")
	require.NoError(t, err)
	defer os.RemoveAll(tmpdir)

	_, err = c.Solve(context.TODO(), def, SolveOpt{
		Exports: []ExportEntry{
			{
				Type:      ExporterLocal,
				OutputDir: tmpdir,
			},
		},
	}, nil)
	require.NoError(t, err)

	require.Equal(t, server.Stats("/foo").AllRequests, 2)
	require.Equal(t, server.Stats("/foo").CachedRequests, 1)

	dt, err := ioutil.ReadFile(filepath.Join(tmpdir, "foo"))
	require.NoError(t, err)
	require.Equal(t, []byte("content1"), dt)

	// test extra options
	st = llb.HTTP(server.URL+"/foo", llb.Filename("bar"), llb.Chmod(0741), llb.Chown(1000, 1000))

	def, err = st.Marshal(context.TODO())
	require.NoError(t, err)

	_, err = c.Solve(context.TODO(), def, SolveOpt{
		Exports: []ExportEntry{
			{
				Type:      ExporterLocal,
				OutputDir: tmpdir,
			},
		},
	}, nil)
	require.NoError(t, err)

	require.Equal(t, server.Stats("/foo").AllRequests, 3)
	require.Equal(t, server.Stats("/foo").CachedRequests, 1)

	dt, err = ioutil.ReadFile(filepath.Join(tmpdir, "bar"))
	require.NoError(t, err)
	require.Equal(t, []byte("content1"), dt)

	fi, err := os.Stat(filepath.Join(tmpdir, "bar"))
	require.NoError(t, err)
	require.Equal(t, fi.ModTime().Format(http.TimeFormat), modTime.Format(http.TimeFormat))
	require.Equal(t, int(fi.Mode()&0777), 0741)

	checkAllReleasable(t, c, sb, true)

	// TODO: check that second request was marked as cached
}

func testResolveAndHosts(t *testing.T, sb integration.Sandbox) {
	requiresLinux(t)
	c, err := New(context.TODO(), sb.Address())
	require.NoError(t, err)
	defer c.Close()

	busybox := llb.Image("busybox:latest")
	st := llb.Scratch()

	run := func(cmd string) {
		st = busybox.Run(llb.Shlex(cmd), llb.Dir("/wd")).AddMount("/wd", st)
	}

	run(`sh -c "cp /etc/resolv.conf ."`)
	run(`sh -c "cp /etc/hosts ."`)

	def, err := st.Marshal(context.TODO())
	require.NoError(t, err)

	destDir, err := ioutil.TempDir("", "buildkit")
	require.NoError(t, err)
	defer os.RemoveAll(destDir)

	_, err = c.Solve(context.TODO(), def, SolveOpt{
		Exports: []ExportEntry{
			{
				Type:      ExporterLocal,
				OutputDir: destDir,
			},
		},
	}, nil)
	require.NoError(t, err)

	dt, err := ioutil.ReadFile(filepath.Join(destDir, "resolv.conf"))
	require.NoError(t, err)
	require.Contains(t, string(dt), "nameserver")

	dt, err = ioutil.ReadFile(filepath.Join(destDir, "hosts"))
	require.NoError(t, err)
	require.Contains(t, string(dt), "127.0.0.1	localhost")

}

func testUser(t *testing.T, sb integration.Sandbox) {
	requiresLinux(t)
	c, err := New(context.TODO(), sb.Address())
	require.NoError(t, err)
	defer c.Close()

	st := llb.Image("busybox:latest").Run(llb.Shlex(`sh -c "mkdir -m 0777 /wd"`))

	run := func(user, cmd string) {
		st = st.Run(llb.Shlex(cmd), llb.Dir("/wd"), llb.User(user))
	}

	run("daemon", `sh -c "id -nu > user"`)
	run("daemon:daemon", `sh -c "id -ng > group"`)
	run("daemon:nobody", `sh -c "id -ng > nobody"`)
	run("1:1", `sh -c "id -g > userone"`)

	st = st.Run(llb.Shlex("cp -a /wd/. /out/"))
	out := st.AddMount("/out", llb.Scratch())

	def, err := out.Marshal(context.TODO())
	require.NoError(t, err)

	destDir, err := ioutil.TempDir("", "buildkit")
	require.NoError(t, err)
	defer os.RemoveAll(destDir)

	_, err = c.Solve(context.TODO(), def, SolveOpt{
		Exports: []ExportEntry{
			{
				Type:      ExporterLocal,
				OutputDir: destDir,
			},
		},
	}, nil)
	require.NoError(t, err)

	dt, err := ioutil.ReadFile(filepath.Join(destDir, "user"))
	require.NoError(t, err)
	require.Contains(t, string(dt), "daemon")

	dt, err = ioutil.ReadFile(filepath.Join(destDir, "group"))
	require.NoError(t, err)
	require.Contains(t, string(dt), "daemon")

	dt, err = ioutil.ReadFile(filepath.Join(destDir, "nobody"))
	require.NoError(t, err)
	require.Contains(t, string(dt), "nobody")

	dt, err = ioutil.ReadFile(filepath.Join(destDir, "userone"))
	require.NoError(t, err)
	require.Contains(t, string(dt), "1")

	checkAllReleasable(t, c, sb, true)
}

func testOCIExporter(t *testing.T, sb integration.Sandbox) {
	skipDockerd(t, sb)
	requiresLinux(t)
	c, err := New(context.TODO(), sb.Address())
	require.NoError(t, err)
	defer c.Close()

	busybox := llb.Image("busybox:latest")
	st := llb.Scratch()

	run := func(cmd string) {
		st = busybox.Run(llb.Shlex(cmd), llb.Dir("/wd")).AddMount("/wd", st)
	}

	run(`sh -c "echo -n first > foo"`)
	run(`sh -c "echo -n second > bar"`)

	def, err := st.Marshal(context.TODO())
	require.NoError(t, err)

	for _, exp := range []string{ExporterOCI, ExporterDocker} {

		destDir, err := ioutil.TempDir("", "buildkit")
		require.NoError(t, err)
		defer os.RemoveAll(destDir)

		out := filepath.Join(destDir, "out.tar")
		outW, err := os.Create(out)
		require.NoError(t, err)
		target := "example.com/buildkit/testoci:latest"
		attrs := map[string]string{}
		if exp == ExporterDocker {
			attrs["name"] = target
		}
		_, err = c.Solve(context.TODO(), def, SolveOpt{
			Exports: []ExportEntry{
				{
					Type:   exp,
					Attrs:  attrs,
					Output: fixedWriteCloser(outW),
				},
			},
		}, nil)
		require.NoError(t, err)

		dt, err := ioutil.ReadFile(out)
		require.NoError(t, err)

		m, err := testutil.ReadTarToMap(dt, false)
		require.NoError(t, err)

		_, ok := m["oci-layout"]
		require.True(t, ok)

		var index ocispec.Index
		err = json.Unmarshal(m["index.json"].Data, &index)
		require.NoError(t, err)
		require.Equal(t, 2, index.SchemaVersion)
		require.Equal(t, 1, len(index.Manifests))

		var mfst ocispec.Manifest
		err = json.Unmarshal(m["blobs/sha256/"+index.Manifests[0].Digest.Hex()].Data, &mfst)
		require.NoError(t, err)
		require.Equal(t, 2, len(mfst.Layers))

		var ociimg ocispec.Image
		err = json.Unmarshal(m["blobs/sha256/"+mfst.Config.Digest.Hex()].Data, &ociimg)
		require.NoError(t, err)
		require.Equal(t, "layers", ociimg.RootFS.Type)
		require.Equal(t, 2, len(ociimg.RootFS.DiffIDs))

		_, ok = m["blobs/sha256/"+mfst.Layers[0].Digest.Hex()]
		require.True(t, ok)
		_, ok = m["blobs/sha256/"+mfst.Layers[1].Digest.Hex()]
		require.True(t, ok)

		if exp != ExporterDocker {
			continue
		}

		var dockerMfst []struct {
			Config   string
			RepoTags []string
			Layers   []string
		}
		err = json.Unmarshal(m["manifest.json"].Data, &dockerMfst)
		require.NoError(t, err)
		require.Equal(t, 1, len(dockerMfst))

		_, ok = m[dockerMfst[0].Config]
		require.True(t, ok)
		require.Equal(t, 2, len(dockerMfst[0].Layers))
		require.Equal(t, 1, len(dockerMfst[0].RepoTags))
		require.Equal(t, target, dockerMfst[0].RepoTags[0])

		for _, l := range dockerMfst[0].Layers {
			_, ok := m[l]
			require.True(t, ok)
		}
	}

	checkAllReleasable(t, c, sb, true)
}

func testFrontendMetadataReturn(t *testing.T, sb integration.Sandbox) {
	skipDockerd(t, sb)
	requiresLinux(t)
	c, err := New(context.TODO(), sb.Address())
	require.NoError(t, err)
	defer c.Close()

	frontend := func(ctx context.Context, c gateway.Client) (*gateway.Result, error) {
		res := gateway.NewResult()
		res.AddMeta("frontend.returned", []byte("true"))
		res.AddMeta("not-frontend.not-returned", []byte("false"))
		res.AddMeta("frontendnot.returned.either", []byte("false"))
		return res, nil
	}

	res, err := c.Build(context.TODO(), SolveOpt{
		Exports: []ExportEntry{
			{
				Type:   ExporterOCI,
				Attrs:  map[string]string{},
				Output: fixedWriteCloser(nopWriteCloser{ioutil.Discard}),
			},
		},
	}, "", frontend, nil)
	require.NoError(t, err)
	require.Contains(t, res.ExporterResponse, "frontend.returned")
	require.Equal(t, res.ExporterResponse["frontend.returned"], "true")
	require.NotContains(t, res.ExporterResponse, "not-frontend.not-returned")
	require.NotContains(t, res.ExporterResponse, "frontendnot.returned.either")
	checkAllReleasable(t, c, sb, true)
}

func testFrontendUseSolveResults(t *testing.T, sb integration.Sandbox) {
	requiresLinux(t)
	c, err := New(context.TODO(), sb.Address())
	require.NoError(t, err)
	defer c.Close()

	frontend := func(ctx context.Context, c gateway.Client) (*gateway.Result, error) {
		st := llb.Scratch().File(
			llb.Mkfile("foo", 0600, []byte("data")),
		)

		def, err := st.Marshal(context.TODO())
		if err != nil {
			return nil, err
		}

		res, err := c.Solve(ctx, gateway.SolveRequest{
			Definition: def.ToPB(),
		})
		if err != nil {
			return nil, err
		}

		ref, err := res.SingleRef()
		if err != nil {
			return nil, err
		}

		st2, err := ref.ToState()
		if err != nil {
			return nil, err
		}

		st = llb.Scratch().File(
			llb.Copy(st2, "foo", "foo2"),
		)

		def, err = st.Marshal(context.TODO())
		if err != nil {
			return nil, err
		}

		return c.Solve(ctx, gateway.SolveRequest{
			Definition: def.ToPB(),
		})
	}

	destDir, err := ioutil.TempDir("", "buildkit")
	require.NoError(t, err)
	defer os.RemoveAll(destDir)

	_, err = c.Build(context.TODO(), SolveOpt{
		Exports: []ExportEntry{
			{
				Type:      ExporterLocal,
				OutputDir: destDir,
			},
		},
	}, "", frontend, nil)
	require.NoError(t, err)

	dt, err := ioutil.ReadFile(filepath.Join(destDir, "foo2"))
	require.NoError(t, err)
	require.Equal(t, dt, []byte("data"))
}

func skipDockerd(t *testing.T, sb integration.Sandbox) {
	// TODO: remove me once dockerd supports the image and exporter.
	t.Helper()
	if os.Getenv("TEST_DOCKERD") == "1" {
		t.Skip("dockerd missing a required exporter, cache exporter, or entitlement")
	}
}

func testExporterTargetExists(t *testing.T, sb integration.Sandbox) {
	skipDockerd(t, sb)
	requiresLinux(t)
	c, err := New(context.TODO(), sb.Address())
	require.NoError(t, err)
	defer c.Close()

	st := llb.Image("busybox:latest")
	def, err := st.Marshal(context.TODO())
	require.NoError(t, err)

	var mdDgst string
	res, err := c.Solve(context.TODO(), def, SolveOpt{
		Exports: []ExportEntry{
			{
				Type:  ExporterOCI,
				Attrs: map[string]string{},
				Output: func(m map[string]string) (io.WriteCloser, error) {
					mdDgst = m["containerimage.digest"]
					return nil, nil
				},
			},
		},
	}, nil)
	require.NoError(t, err)
	dgst := res.ExporterResponse["containerimage.digest"]

	require.True(t, strings.HasPrefix(dgst, "sha256:"))
	require.Equal(t, dgst, mdDgst)

	require.True(t, strings.HasPrefix(res.ExporterResponse["containerimage.config.digest"], "sha256:"))
}

func testTarExporterWithSocket(t *testing.T, sb integration.Sandbox) {
	if os.Getenv("TEST_DOCKERD") == "1" {
		t.Skip("tar exporter is temporarily broken on dockerd")
	}

	requiresLinux(t)
	c, err := New(context.TODO(), sb.Address())
	require.NoError(t, err)
	defer c.Close()

	alpine := llb.Image("docker.io/library/alpine:latest")
	def, err := alpine.Run(llb.Args([]string{"sh", "-c", "nc -l -s local:/socket.sock & usleep 100000; kill %1"})).Marshal(context.TODO())
	require.NoError(t, err)

	_, err = c.Solve(context.TODO(), def, SolveOpt{
		Exports: []ExportEntry{
			{
				Type:  ExporterTar,
				Attrs: map[string]string{},
				Output: func(m map[string]string) (io.WriteCloser, error) {
					return nopWriteCloser{ioutil.Discard}, nil
				},
			},
		},
	}, nil)
	require.NoError(t, err)
}

func testTarExporterWithSocketCopy(t *testing.T, sb integration.Sandbox) {
	if os.Getenv("TEST_DOCKERD") == "1" {
		t.Skip("tar exporter is temporarily broken on dockerd")
	}

	requiresLinux(t)
	c, err := New(context.TODO(), sb.Address())
	require.NoError(t, err)
	defer c.Close()

	alpine := llb.Image("docker.io/library/alpine:latest")
	state := alpine.Run(llb.Args([]string{"sh", "-c", "nc -l -s local:/root/socket.sock & usleep 100000; kill %1"})).Root()

	fa := llb.Copy(state, "/root", "/roo2", &llb.CopyInfo{})

	scratchCopy := llb.Scratch().File(fa)

	def, err := scratchCopy.Marshal(context.TODO())
	require.NoError(t, err)

	_, err = c.Solve(context.TODO(), def, SolveOpt{}, nil)
	require.NoError(t, err)
}

// moby/buildkit#1418
func testTarExporterSymlink(t *testing.T, sb integration.Sandbox) {
	requiresLinux(t)
	c, err := New(context.TODO(), sb.Address())
	require.NoError(t, err)
	defer c.Close()

	busybox := llb.Image("busybox:latest")
	st := llb.Scratch()

	run := func(cmd string) {
		st = busybox.Run(llb.Shlex(cmd), llb.Dir("/wd")).AddMount("/wd", st)
	}

	run(`sh -c "echo -n first > foo;ln -s foo bar"`)

	def, err := st.Marshal(context.TODO())
	require.NoError(t, err)

	var buf bytes.Buffer
	_, err = c.Solve(context.TODO(), def, SolveOpt{
		Exports: []ExportEntry{
			{
				Type:   ExporterTar,
				Output: fixedWriteCloser(&nopWriteCloser{&buf}),
			},
		},
	}, nil)
	require.NoError(t, err)

	m, err := testutil.ReadTarToMap(buf.Bytes(), false)
	require.NoError(t, err)

	item, ok := m["foo"]
	require.True(t, ok)
	require.Equal(t, int32(item.Header.Typeflag), tar.TypeReg)
	require.Equal(t, []byte("first"), item.Data)

	item, ok = m["bar"]
	require.True(t, ok)
	require.Equal(t, int32(item.Header.Typeflag), tar.TypeSymlink)
	require.Equal(t, "foo", item.Header.Linkname)
}

func testBuildExportWithUncompressed(t *testing.T, sb integration.Sandbox) {
	if os.Getenv("TEST_DOCKERD") == "1" {
		t.Skip("image exporter is missing in dockerd")
	}
	requiresLinux(t)
	c, err := New(context.TODO(), sb.Address())
	require.NoError(t, err)
	defer c.Close()

	busybox := llb.Image("busybox:latest")
	cmd := `sh -e -c "echo -n uncompressed > data"`

	st := llb.Scratch()
	st = busybox.Run(llb.Shlex(cmd), llb.Dir("/wd")).AddMount("/wd", st)

	def, err := st.Marshal(context.TODO())
	require.NoError(t, err)

	registry, err := sb.NewRegistry()
	if errors.Is(err, integration.ErrorRequirements) {
		t.Skip(err.Error())
	}
	require.NoError(t, err)

	target := registry + "/buildkit/build/exporter:withnocompressed"

	_, err = c.Solve(context.TODO(), def, SolveOpt{
		Exports: []ExportEntry{
			{
				Type: ExporterImage,
				Attrs: map[string]string{
					"name":        target,
					"push":        "true",
					"compression": "uncompressed",
				},
			},
		},
	}, nil)
	require.NoError(t, err)

	ctx := namespaces.WithNamespace(context.Background(), "buildkit")
	cdAddress := sb.ContainerdAddress()
	var client *containerd.Client
	if cdAddress != "" {
		client, err = newContainerd(cdAddress)
		require.NoError(t, err)
		defer client.Close()

		img, err := client.GetImage(ctx, target)
		require.NoError(t, err)
		mfst, err := images.Manifest(ctx, client.ContentStore(), img.Target(), nil)
		require.NoError(t, err)
		require.Equal(t, 1, len(mfst.Layers))
		require.Equal(t, images.MediaTypeDockerSchema2Layer, mfst.Layers[0].MediaType)
	}

	// new layer with gzip compression
	targetImg := llb.Image(target)
	cmd = `sh -e -c "echo -n gzip > data"`
	st = busybox.Run(llb.Shlex(cmd), llb.Dir("/wd")).AddMount("/wd", targetImg)

	def, err = st.Marshal(context.TODO())
	require.NoError(t, err)

	compressedTarget := registry + "/buildkit/build/exporter:withcompressed"
	_, err = c.Solve(context.TODO(), def, SolveOpt{
		Exports: []ExportEntry{
			{
				Type: ExporterImage,
				Attrs: map[string]string{
					"name": compressedTarget,
					"push": "true",
				},
			},
		},
	}, nil)
	require.NoError(t, err)

	if cdAddress == "" {
		t.Skip("rest of test requires containerd worker")
	}

	err = client.ImageService().Delete(ctx, target, images.SynchronousDelete())
	require.NoError(t, err)
	err = client.ImageService().Delete(ctx, compressedTarget, images.SynchronousDelete())
	require.NoError(t, err)

	checkAllReleasable(t, c, sb, true)

	img, err := client.Pull(ctx, compressedTarget)
	require.NoError(t, err)

	dt, err := content.ReadBlob(ctx, img.ContentStore(), img.Target())
	require.NoError(t, err)

	var mfst = struct {
		MediaType string `json:"mediaType,omitempty"`
		ocispec.Manifest
	}{}

	err = json.Unmarshal(dt, &mfst)
	require.NoError(t, err)
	require.Equal(t, 2, len(mfst.Layers))
	require.Equal(t, images.MediaTypeDockerSchema2Layer, mfst.Layers[0].MediaType)
	require.Equal(t, images.MediaTypeDockerSchema2LayerGzip, mfst.Layers[1].MediaType)

	dt, err = content.ReadBlob(ctx, img.ContentStore(), ocispec.Descriptor{Digest: mfst.Layers[0].Digest})
	require.NoError(t, err)

	m, err := testutil.ReadTarToMap(dt, false)
	require.NoError(t, err)

	item, ok := m["data"]
	require.True(t, ok)
	require.Equal(t, int32(item.Header.Typeflag), tar.TypeReg)
	require.Equal(t, []byte("uncompressed"), item.Data)

	dt, err = content.ReadBlob(ctx, img.ContentStore(), ocispec.Descriptor{Digest: mfst.Layers[1].Digest})
	require.NoError(t, err)

	m, err = testutil.ReadTarToMap(dt, true)
	require.NoError(t, err)

	item, ok = m["data"]
	require.True(t, ok)
	require.Equal(t, int32(item.Header.Typeflag), tar.TypeReg)
	require.Equal(t, []byte("gzip"), item.Data)
}

func testBuildPushAndValidate(t *testing.T, sb integration.Sandbox) {
	skipDockerd(t, sb)
	requiresLinux(t)
	c, err := New(context.TODO(), sb.Address())
	require.NoError(t, err)
	defer c.Close()

	busybox := llb.Image("busybox:latest")
	st := llb.Scratch()

	run := func(cmd string) {
		st = busybox.Run(llb.Shlex(cmd), llb.Dir("/wd")).AddMount("/wd", st)
	}

	run(`sh -e -c "mkdir -p foo/sub; echo -n first > foo/sub/bar; chmod 0741 foo;"`)
	run(`true`) // this doesn't create a layer
	run(`sh -c "echo -n second > foo/sub/baz"`)

	def, err := st.Marshal(context.TODO())
	require.NoError(t, err)

	registry, err := sb.NewRegistry()
	if errors.Is(err, integration.ErrorRequirements) {
		t.Skip(err.Error())
	}
	require.NoError(t, err)

	target := registry + "/buildkit/testpush:latest"

	_, err = c.Solve(context.TODO(), def, SolveOpt{
		Exports: []ExportEntry{
			{
				Type: ExporterImage,
				Attrs: map[string]string{
					"name": target,
					"push": "true",
				},
			},
		},
	}, nil)
	require.NoError(t, err)

	// test existence of the image with next build
	firstBuild := llb.Image(target)

	def, err = firstBuild.Marshal(context.TODO())
	require.NoError(t, err)

	destDir, err := ioutil.TempDir("", "buildkit")
	require.NoError(t, err)
	defer os.RemoveAll(destDir)

	_, err = c.Solve(context.TODO(), def, SolveOpt{
		Exports: []ExportEntry{
			{
				Type:      ExporterLocal,
				OutputDir: destDir,
			},
		},
	}, nil)
	require.NoError(t, err)

	dt, err := ioutil.ReadFile(filepath.Join(destDir, "foo/sub/bar"))
	require.NoError(t, err)
	require.Equal(t, dt, []byte("first"))

	dt, err = ioutil.ReadFile(filepath.Join(destDir, "foo/sub/baz"))
	require.NoError(t, err)
	require.Equal(t, dt, []byte("second"))

	fi, err := os.Stat(filepath.Join(destDir, "foo"))
	require.NoError(t, err)
	require.Equal(t, 0741, int(fi.Mode()&0777))

	checkAllReleasable(t, c, sb, false)

	// examine contents of exported tars (requires containerd)
	cdAddress := sb.ContainerdAddress()
	if cdAddress == "" {
		t.Skip("rest of test requires containerd worker")
	}

	// TODO: make public pull helper function so this can be checked for standalone as well

	client, err := newContainerd(cdAddress)
	require.NoError(t, err)
	defer client.Close()

	ctx := namespaces.WithNamespace(context.Background(), "buildkit")

	// check image in containerd
	_, err = client.ImageService().Get(ctx, target)
	require.NoError(t, err)

	// deleting image should release all content
	err = client.ImageService().Delete(ctx, target, images.SynchronousDelete())
	require.NoError(t, err)

	checkAllReleasable(t, c, sb, true)

	img, err := client.Pull(ctx, target)
	require.NoError(t, err)

	desc, err := img.Config(ctx)
	require.NoError(t, err)

	dt, err = content.ReadBlob(ctx, img.ContentStore(), desc)
	require.NoError(t, err)

	var ociimg ocispec.Image
	err = json.Unmarshal(dt, &ociimg)
	require.NoError(t, err)

	require.NotEqual(t, "", ociimg.OS)
	require.NotEqual(t, "", ociimg.Architecture)
	require.NotEqual(t, "", ociimg.Config.WorkingDir)
	require.Equal(t, "layers", ociimg.RootFS.Type)
	require.Equal(t, 2, len(ociimg.RootFS.DiffIDs))
	require.NotNil(t, ociimg.Created)
	require.True(t, time.Since(*ociimg.Created) < 2*time.Minute)
	require.Condition(t, func() bool {
		for _, env := range ociimg.Config.Env {
			if strings.HasPrefix(env, "PATH=") {
				return true
			}
		}
		return false
	})

	require.Equal(t, 3, len(ociimg.History))
	require.Contains(t, ociimg.History[0].CreatedBy, "foo/sub/bar")
	require.Contains(t, ociimg.History[1].CreatedBy, "true")
	require.Contains(t, ociimg.History[2].CreatedBy, "foo/sub/baz")
	require.False(t, ociimg.History[0].EmptyLayer)
	require.True(t, ociimg.History[1].EmptyLayer)
	require.False(t, ociimg.History[2].EmptyLayer)

	dt, err = content.ReadBlob(ctx, img.ContentStore(), img.Target())
	require.NoError(t, err)

	var mfst = struct {
		MediaType string `json:"mediaType,omitempty"`
		ocispec.Manifest
	}{}

	err = json.Unmarshal(dt, &mfst)
	require.NoError(t, err)

	require.Equal(t, images.MediaTypeDockerSchema2Manifest, mfst.MediaType)
	require.Equal(t, 2, len(mfst.Layers))
	require.Equal(t, images.MediaTypeDockerSchema2LayerGzip, mfst.Layers[0].MediaType)
	require.Equal(t, images.MediaTypeDockerSchema2LayerGzip, mfst.Layers[1].MediaType)

	dt, err = content.ReadBlob(ctx, img.ContentStore(), ocispec.Descriptor{Digest: mfst.Layers[0].Digest})
	require.NoError(t, err)

	m, err := testutil.ReadTarToMap(dt, true)
	require.NoError(t, err)

	item, ok := m["foo/"]
	require.True(t, ok)
	require.Equal(t, int32(item.Header.Typeflag), tar.TypeDir)
	require.Equal(t, 0741, int(item.Header.Mode&0777))

	item, ok = m["foo/sub/"]
	require.True(t, ok)
	require.Equal(t, int32(item.Header.Typeflag), tar.TypeDir)

	item, ok = m["foo/sub/bar"]
	require.True(t, ok)
	require.Equal(t, int32(item.Header.Typeflag), tar.TypeReg)
	require.Equal(t, []byte("first"), item.Data)

	_, ok = m["foo/sub/baz"]
	require.False(t, ok)

	dt, err = content.ReadBlob(ctx, img.ContentStore(), ocispec.Descriptor{Digest: mfst.Layers[1].Digest})
	require.NoError(t, err)

	m, err = testutil.ReadTarToMap(dt, true)
	require.NoError(t, err)

	item, ok = m["foo/sub/baz"]
	require.True(t, ok)
	require.Equal(t, int32(item.Header.Typeflag), tar.TypeReg)
	require.Equal(t, []byte("second"), item.Data)

	item, ok = m["foo/"]
	require.True(t, ok)
	require.Equal(t, int32(item.Header.Typeflag), tar.TypeDir)
	require.Equal(t, 0741, int(item.Header.Mode&0777))

	item, ok = m["foo/sub/"]
	require.True(t, ok)
	require.Equal(t, int32(item.Header.Typeflag), tar.TypeDir)

	_, ok = m["foo/sub/bar"]
	require.False(t, ok)
}

func testStargzLazyPull(t *testing.T, sb integration.Sandbox) {
	skipDockerd(t, sb)
	requiresLinux(t)

	cdAddress := sb.ContainerdAddress()
	if cdAddress == "" || sb.Snapshotter() != "stargz" {
		t.Skip("test requires containerd worker with stargz snapshotter")
	}

	client, err := newContainerd(cdAddress)
	require.NoError(t, err)
	defer client.Close()
	registry, err := sb.NewRegistry()
	if errors.Is(err, integration.ErrorRequirements) {
		t.Skip(err.Error())
	}
	require.NoError(t, err)

	var (
		imageService = client.ImageService()
		contentStore = client.ContentStore()
		ctx          = namespaces.WithNamespace(context.Background(), "buildkit")
	)

	c, err := New(context.TODO(), sb.Address())
	require.NoError(t, err)
	defer c.Close()

	// Prepare stargz image
	orgImage := "docker.io/library/alpine:latest"
	sgzImage := registry + "/stargz/alpine:latest"
	ctrRemoteCommonArg := []string{"--namespace", "buildkit", "--address", cdAddress}
	err = exec.Command("ctr-remote", append(ctrRemoteCommonArg, "i", "pull", orgImage)...).Run()
	require.NoError(t, err)
	err = exec.Command("ctr-remote", append(ctrRemoteCommonArg, "i", "optimize", "--oci", "--period=1", orgImage, sgzImage)...).Run()
	require.NoError(t, err)
	err = exec.Command("ctr-remote", append(ctrRemoteCommonArg, "i", "push", "--plain-http", sgzImage)...).Run()
	require.NoError(t, err)

	// clear all local state out
	err = imageService.Delete(ctx, orgImage, images.SynchronousDelete())
	require.NoError(t, err)
	err = imageService.Delete(ctx, sgzImage, images.SynchronousDelete())
	require.NoError(t, err)
	checkAllReleasable(t, c, sb, true)

	// stargz layers should be lazy even for executing something on them
	def, err := llb.Image(sgzImage).
		Run(llb.Args([]string{"/bin/touch", "/foo"})).
		Marshal(context.TODO())
	require.NoError(t, err)
	target := registry + "/buildkit/testlazyimage:latest"
	_, err = c.Solve(context.TODO(), def, SolveOpt{
		Exports: []ExportEntry{
			{
				Type: ExporterImage,
				Attrs: map[string]string{
					"name": target,
					"push": "true",
				},
			},
		},
	}, nil)
	require.NoError(t, err)

	img, err := imageService.Get(ctx, target)
	require.NoError(t, err)

	manifest, err := images.Manifest(ctx, contentStore, img.Target, nil)
	require.NoError(t, err)

	// Check if image layers are lazy.
	// The topmost(last) layer created by `Run` isn't lazy so we skip the check for the layer.
	var sgzLayers []ocispec.Descriptor
	for _, layer := range manifest.Layers[:len(manifest.Layers)-1] {
		_, err = contentStore.Info(ctx, layer.Digest)
		require.ErrorIs(t, err, ctderrdefs.ErrNotFound, "unexpected error %v", err)
		sgzLayers = append(sgzLayers, layer)
	}
	require.NotEqual(t, 0, len(sgzLayers), "no layer can be used for checking lazypull")

	// The topmost(last) layer created by `Run` shouldn't be lazy
	_, err = contentStore.Info(ctx, manifest.Layers[len(manifest.Layers)-1].Digest)
	require.NoError(t, err)

	// clear all local state out
	err = imageService.Delete(ctx, img.Name, images.SynchronousDelete())
	require.NoError(t, err)
	checkAllReleasable(t, c, sb, true)

	// stargz layers should be exportable
	destDir, err := ioutil.TempDir("", "buildkit")
	require.NoError(t, err)
	defer os.RemoveAll(destDir)
	out := filepath.Join(destDir, "out.tar")
	outW, err := os.Create(out)
	require.NoError(t, err)
	_, err = c.Solve(context.TODO(), def, SolveOpt{
		Exports: []ExportEntry{
			{
				Type:   ExporterOCI,
				Output: fixedWriteCloser(outW),
			},
		},
	}, nil)
	require.NoError(t, err)

	// Check if image layers are un-lazied
	for _, layer := range sgzLayers {
		_, err = contentStore.Info(ctx, layer.Digest)
		require.NoError(t, err)
	}

	err = c.Prune(context.TODO(), nil, PruneAll)
	require.NoError(t, err)
	checkAllRemoved(t, c, sb)
}

func testLazyImagePush(t *testing.T, sb integration.Sandbox) {
	skipDockerd(t, sb)
	requiresLinux(t)

	cdAddress := sb.ContainerdAddress()
	if cdAddress == "" {
		t.Skip("test requires containerd worker")
	}

	client, err := newContainerd(cdAddress)
	require.NoError(t, err)
	defer client.Close()

	ctx := namespaces.WithNamespace(context.Background(), "buildkit")

	registry, err := sb.NewRegistry()
	if errors.Is(err, integration.ErrorRequirements) {
		t.Skip(err.Error())
	}
	require.NoError(t, err)

	c, err := New(context.TODO(), sb.Address())
	require.NoError(t, err)
	defer c.Close()

	// push the busybox image to the mutable registry
	sourceImage := "busybox:latest"
	def, err := llb.Image(sourceImage).Marshal(context.TODO())
	require.NoError(t, err)

	targetNoTag := registry + "/buildkit/testlazyimage:"
	target := targetNoTag + "latest"
	_, err = c.Solve(context.TODO(), def, SolveOpt{
		Exports: []ExportEntry{
			{
				Type: ExporterImage,
				Attrs: map[string]string{
					"name": target,
					"push": "true",
				},
			},
		},
	}, nil)
	require.NoError(t, err)

	imageService := client.ImageService()
	contentStore := client.ContentStore()

	img, err := imageService.Get(ctx, target)
	require.NoError(t, err)

	manifest, err := images.Manifest(ctx, contentStore, img.Target, nil)
	require.NoError(t, err)

	for _, layer := range manifest.Layers {
		_, err = contentStore.Info(ctx, layer.Digest)
		require.NoError(t, err)
	}

	// clear all local state out
	err = imageService.Delete(ctx, img.Name, images.SynchronousDelete())
	require.NoError(t, err)
	checkAllReleasable(t, c, sb, true)

	// retag the image we just pushed with no actual changes, which
	// should not result in the image getting un-lazied
	def, err = llb.Image(target).Marshal(context.TODO())
	require.NoError(t, err)

	target2 := targetNoTag + "newtag"
	_, err = c.Solve(context.TODO(), def, SolveOpt{
		Exports: []ExportEntry{
			{
				Type: ExporterImage,
				Attrs: map[string]string{
					"name": target2,
					"push": "true",
				},
			},
		},
	}, nil)
	require.NoError(t, err)

	img, err = imageService.Get(ctx, target2)
	require.NoError(t, err)

	manifest, err = images.Manifest(ctx, contentStore, img.Target, nil)
	require.NoError(t, err)

	for _, layer := range manifest.Layers {
		_, err = contentStore.Info(ctx, layer.Digest)
		require.ErrorIs(t, err, ctderrdefs.ErrNotFound, "unexpected error %v", err)
	}

	// clear all local state out again
	err = imageService.Delete(ctx, img.Name, images.SynchronousDelete())
	require.NoError(t, err)
	checkAllReleasable(t, c, sb, true)

	// try a cross-repo push to same registry, which should still result in the
	// image remaining lazy
	target3 := registry + "/buildkit/testlazycrossrepo:latest"
	_, err = c.Solve(context.TODO(), def, SolveOpt{
		Exports: []ExportEntry{
			{
				Type: ExporterImage,
				Attrs: map[string]string{
					"name": target3,
					"push": "true",
				},
			},
		},
	}, nil)
	require.NoError(t, err)

	img, err = imageService.Get(ctx, target3)
	require.NoError(t, err)

	manifest, err = images.Manifest(ctx, contentStore, img.Target, nil)
	require.NoError(t, err)

	for _, layer := range manifest.Layers {
		_, err = contentStore.Info(ctx, layer.Digest)
		require.ErrorIs(t, err, ctderrdefs.ErrNotFound, "unexpected error %v", err)
	}

	// check that a subsequent build can use the previously lazy image in an exec
	def, err = llb.Image(target2).Run(llb.Args([]string{"true"})).Marshal(context.TODO())
	require.NoError(t, err)

	_, err = c.Solve(context.TODO(), def, SolveOpt{}, nil)
	require.NoError(t, err)
}

func testBasicCacheImportExport(t *testing.T, sb integration.Sandbox, cacheOptionsEntryImport, cacheOptionsEntryExport []CacheOptionsEntry) {
	requiresLinux(t)
	c, err := New(context.TODO(), sb.Address())
	require.NoError(t, err)
	defer c.Close()

	busybox := llb.Image("busybox:latest")
	st := llb.Scratch()

	run := func(cmd string) {
		st = busybox.Run(llb.Shlex(cmd), llb.Dir("/wd")).AddMount("/wd", st)
	}

	run(`sh -c "echo -n foobar > const"`)
	run(`sh -c "cat /dev/urandom | head -c 100 | sha256sum > unique"`)

	def, err := st.Marshal(context.TODO())
	require.NoError(t, err)

	destDir, err := ioutil.TempDir("", "buildkit")
	require.NoError(t, err)
	defer os.RemoveAll(destDir)

	_, err = c.Solve(context.TODO(), def, SolveOpt{
		Exports: []ExportEntry{
			{
				Type:      ExporterLocal,
				OutputDir: destDir,
			},
		},
		CacheExports: cacheOptionsEntryExport,
	}, nil)
	require.NoError(t, err)

	dt, err := ioutil.ReadFile(filepath.Join(destDir, "const"))
	require.NoError(t, err)
	require.Equal(t, string(dt), "foobar")

	dt, err = ioutil.ReadFile(filepath.Join(destDir, "unique"))
	require.NoError(t, err)

	err = c.Prune(context.TODO(), nil, PruneAll)
	require.NoError(t, err)

	checkAllRemoved(t, c, sb)

	destDir, err = ioutil.TempDir("", "buildkit")
	require.NoError(t, err)
	defer os.RemoveAll(destDir)

	_, err = c.Solve(context.TODO(), def, SolveOpt{
		Exports: []ExportEntry{
			{
				Type:      ExporterLocal,
				OutputDir: destDir,
			}},
		CacheImports: cacheOptionsEntryImport,
	}, nil)
	require.NoError(t, err)

	dt2, err := ioutil.ReadFile(filepath.Join(destDir, "const"))
	require.NoError(t, err)
	require.Equal(t, string(dt2), "foobar")

	dt2, err = ioutil.ReadFile(filepath.Join(destDir, "unique"))
	require.NoError(t, err)
	require.Equal(t, string(dt), string(dt2))
}

func testBasicRegistryCacheImportExport(t *testing.T, sb integration.Sandbox) {
	skipDockerd(t, sb)
	registry, err := sb.NewRegistry()
	if errors.Is(err, integration.ErrorRequirements) {
		t.Skip(err.Error())
	}
	require.NoError(t, err)
	target := registry + "/buildkit/testexport:latest"
	o := CacheOptionsEntry{
		Type: "registry",
		Attrs: map[string]string{
			"ref": target,
		},
	}
	testBasicCacheImportExport(t, sb, []CacheOptionsEntry{o}, []CacheOptionsEntry{o})
}

func testMultipleRegistryCacheImportExport(t *testing.T, sb integration.Sandbox) {
	skipDockerd(t, sb)
	registry, err := sb.NewRegistry()
	if errors.Is(err, integration.ErrorRequirements) {
		t.Skip(err.Error())
	}
	require.NoError(t, err)
	target := registry + "/buildkit/testexport:latest"
	o := CacheOptionsEntry{
		Type: "registry",
		Attrs: map[string]string{
			"ref": target,
		},
	}
	o2 := CacheOptionsEntry{
		Type: "registry",
		Attrs: map[string]string{
			"ref": target + "notexist",
		},
	}
	testBasicCacheImportExport(t, sb, []CacheOptionsEntry{o, o2}, []CacheOptionsEntry{o})
}

func testBasicLocalCacheImportExport(t *testing.T, sb integration.Sandbox) {
	skipDockerd(t, sb)
	dir, err := ioutil.TempDir("", "buildkit")
	require.NoError(t, err)
	defer os.RemoveAll(dir)
	im := CacheOptionsEntry{
		Type: "local",
		Attrs: map[string]string{
			"src": dir,
		},
	}
	ex := CacheOptionsEntry{
		Type: "local",
		Attrs: map[string]string{
			"dest": dir,
		},
	}
	testBasicCacheImportExport(t, sb, []CacheOptionsEntry{im}, []CacheOptionsEntry{ex})
}

func testBasicInlineCacheImportExport(t *testing.T, sb integration.Sandbox) {
	skipDockerd(t, sb)
	requiresLinux(t)
	registry, err := sb.NewRegistry()
	if errors.Is(err, integration.ErrorRequirements) {
		t.Skip(err.Error())
	}
	require.NoError(t, err)

	c, err := New(context.TODO(), sb.Address())
	require.NoError(t, err)
	defer c.Close()

	busybox := llb.Image("busybox:latest")
	st := llb.Scratch()

	run := func(cmd string) {
		st = busybox.Run(llb.Shlex(cmd), llb.Dir("/wd")).AddMount("/wd", st)
	}

	run(`sh -c "echo -n foobar > const"`)
	run(`sh -c "cat /dev/urandom | head -c 100 | sha256sum > unique"`)

	def, err := st.Marshal(context.TODO())
	require.NoError(t, err)

	target := registry + "/buildkit/testexportinline:latest"

	resp, err := c.Solve(context.TODO(), def, SolveOpt{
		Exports: []ExportEntry{
			{
				Type: ExporterImage,
				Attrs: map[string]string{
					"name": target,
					"push": "true",
				},
			},
		},
		CacheExports: []CacheOptionsEntry{
			{
				Type: "inline",
			},
		},
	}, nil)
	require.NoError(t, err)

	dgst, ok := resp.ExporterResponse["containerimage.digest"]
	require.Equal(t, ok, true)

	unique, err := readFileInImage(c, target+"@"+dgst, "/unique")
	require.NoError(t, err)

	err = c.Prune(context.TODO(), nil, PruneAll)
	require.NoError(t, err)

	checkAllRemoved(t, c, sb)

	resp, err = c.Solve(context.TODO(), def, SolveOpt{
		// specifying inline cache exporter is needed for reproducing containerimage.digest
		// (not needed for reproducing rootfs/unique)
		Exports: []ExportEntry{
			{
				Type: ExporterImage,
				Attrs: map[string]string{
					"name": target,
					"push": "true",
				},
			},
		},
		CacheExports: []CacheOptionsEntry{
			{
				Type: "inline",
			},
		},
		CacheImports: []CacheOptionsEntry{
			{
				Type: "registry",
				Attrs: map[string]string{
					"ref": target,
				},
			},
		},
	}, nil)
	require.NoError(t, err)

	dgst2, ok := resp.ExporterResponse["containerimage.digest"]
	require.Equal(t, ok, true)

	require.Equal(t, dgst, dgst2)

	err = c.Prune(context.TODO(), nil, PruneAll)
	require.NoError(t, err)

	checkAllRemoved(t, c, sb)

	resp, err = c.Solve(context.TODO(), def, SolveOpt{
		Exports: []ExportEntry{
			{
				Type: ExporterImage,
				Attrs: map[string]string{
					"name": target,
					"push": "true",
				},
			},
		},
		CacheImports: []CacheOptionsEntry{
			{
				Type: "registry",
				Attrs: map[string]string{
					"ref": target,
				},
			},
		},
	}, nil)
	require.NoError(t, err)

	dgst3, ok := resp.ExporterResponse["containerimage.digest"]
	require.Equal(t, ok, true)

	// dgst3 != dgst, because inline cache is not exported for dgst3
	unique3, err := readFileInImage(c, target+"@"+dgst3, "/unique")
	require.NoError(t, err)
	require.EqualValues(t, unique, unique3)
}

func readFileInImage(c *Client, ref, path string) ([]byte, error) {
	def, err := llb.Image(ref).Marshal(context.TODO())
	if err != nil {
		return nil, err
	}
	destDir, err := ioutil.TempDir("", "buildkit")
	if err != nil {
		return nil, err
	}
	defer os.RemoveAll(destDir)

	_, err = c.Solve(context.TODO(), def, SolveOpt{
		Exports: []ExportEntry{
			{
				Type:      ExporterLocal,
				OutputDir: destDir,
			},
		},
	}, nil)
	if err != nil {
		return nil, err
	}
	return ioutil.ReadFile(filepath.Join(destDir, filepath.Clean(path)))
}

func testCachedMounts(t *testing.T, sb integration.Sandbox) {
	requiresLinux(t)
	c, err := New(context.TODO(), sb.Address())
	require.NoError(t, err)
	defer c.Close()

	busybox := llb.Image("busybox:latest")
	// setup base for one of the cache sources
	st := busybox.Run(llb.Shlex(`sh -c "echo -n base > baz"`), llb.Dir("/wd"))
	base := st.AddMount("/wd", llb.Scratch())

	st = busybox.Run(llb.Shlex(`sh -c "echo -n first > foo"`), llb.Dir("/wd"))
	st.AddMount("/wd", llb.Scratch(), llb.AsPersistentCacheDir("mycache1", llb.CacheMountShared))
	st = st.Run(llb.Shlex(`sh -c "cat foo && echo -n second > /wd2/bar"`), llb.Dir("/wd"))
	st.AddMount("/wd", llb.Scratch(), llb.AsPersistentCacheDir("mycache1", llb.CacheMountShared))
	st.AddMount("/wd2", base, llb.AsPersistentCacheDir("mycache2", llb.CacheMountShared))

	def, err := st.Marshal(context.TODO())
	require.NoError(t, err)

	_, err = c.Solve(context.TODO(), def, SolveOpt{}, nil)
	require.NoError(t, err)

	// repeat to make sure cache works
	_, err = c.Solve(context.TODO(), def, SolveOpt{}, nil)
	require.NoError(t, err)

	// second build using cache directories
	st = busybox.Run(llb.Shlex(`sh -c "cp /src0/foo . && cp /src1/bar . && cp /src1/baz ."`), llb.Dir("/wd"))
	out := st.AddMount("/wd", llb.Scratch())
	st.AddMount("/src0", llb.Scratch(), llb.AsPersistentCacheDir("mycache1", llb.CacheMountShared))
	st.AddMount("/src1", base, llb.AsPersistentCacheDir("mycache2", llb.CacheMountShared))

	destDir, err := ioutil.TempDir("", "buildkit")
	require.NoError(t, err)
	defer os.RemoveAll(destDir)

	def, err = out.Marshal(context.TODO())
	require.NoError(t, err)

	_, err = c.Solve(context.TODO(), def, SolveOpt{
		Exports: []ExportEntry{
			{
				Type:      ExporterLocal,
				OutputDir: destDir,
			},
		},
	}, nil)
	require.NoError(t, err)

	dt, err := ioutil.ReadFile(filepath.Join(destDir, "foo"))
	require.NoError(t, err)
	require.Equal(t, string(dt), "first")

	dt, err = ioutil.ReadFile(filepath.Join(destDir, "bar"))
	require.NoError(t, err)
	require.Equal(t, string(dt), "second")

	dt, err = ioutil.ReadFile(filepath.Join(destDir, "baz"))
	require.NoError(t, err)
	require.Equal(t, string(dt), "base")

	checkAllReleasable(t, c, sb, true)
}

func testSharedCacheMounts(t *testing.T, sb integration.Sandbox) {
	requiresLinux(t)
	c, err := New(context.TODO(), sb.Address())
	require.NoError(t, err)
	defer c.Close()

	busybox := llb.Image("busybox:latest")
	st := busybox.Run(llb.Shlex(`sh -e -c "touch one; while [[ ! -f two ]]; do ls -l; usleep 500000; done"`), llb.Dir("/wd"))
	st.AddMount("/wd", llb.Scratch(), llb.AsPersistentCacheDir("mycache1", llb.CacheMountShared))

	st2 := busybox.Run(llb.Shlex(`sh -e -c "touch two; while [[ ! -f one ]]; do ls -l; usleep 500000; done"`), llb.Dir("/wd"))
	st2.AddMount("/wd", llb.Scratch(), llb.AsPersistentCacheDir("mycache1", llb.CacheMountShared))

	out := busybox.Run(llb.Shlex("true"))
	out.AddMount("/m1", st.Root())
	out.AddMount("/m2", st2.Root())

	def, err := out.Marshal(context.TODO())
	require.NoError(t, err)

	_, err = c.Solve(context.TODO(), def, SolveOpt{}, nil)
	require.NoError(t, err)
}

func testLockedCacheMounts(t *testing.T, sb integration.Sandbox) {
	requiresLinux(t)
	c, err := New(context.TODO(), sb.Address())
	require.NoError(t, err)
	defer c.Close()

	busybox := llb.Image("busybox:latest")
	st := busybox.Run(llb.Shlex(`sh -e -c "touch one; if [[ -f two ]]; then exit 0; fi; for i in $(seq 10); do if [[ -f two ]]; then exit 1; fi; usleep 200000; done"`), llb.Dir("/wd"))
	st.AddMount("/wd", llb.Scratch(), llb.AsPersistentCacheDir("mycache1", llb.CacheMountLocked))

	st2 := busybox.Run(llb.Shlex(`sh -e -c "touch two; if [[ -f one ]]; then exit 0; fi; for i in $(seq 10); do if [[ -f one ]]; then exit 1; fi; usleep 200000; done"`), llb.Dir("/wd"))
	st2.AddMount("/wd", llb.Scratch(), llb.AsPersistentCacheDir("mycache1", llb.CacheMountLocked))

	out := busybox.Run(llb.Shlex("true"))
	out.AddMount("/m1", st.Root())
	out.AddMount("/m2", st2.Root())

	def, err := out.Marshal(context.TODO())
	require.NoError(t, err)

	_, err = c.Solve(context.TODO(), def, SolveOpt{}, nil)
	require.NoError(t, err)
}

func testDuplicateCacheMount(t *testing.T, sb integration.Sandbox) {
	requiresLinux(t)
	c, err := New(context.TODO(), sb.Address())
	require.NoError(t, err)
	defer c.Close()

	busybox := llb.Image("busybox:latest")

	out := busybox.Run(llb.Shlex(`sh -e -c "[[ ! -f /m2/foo ]]; touch /m1/foo; [[ -f /m2/foo ]];"`))
	out.AddMount("/m1", llb.Scratch(), llb.AsPersistentCacheDir("mycache1", llb.CacheMountLocked))
	out.AddMount("/m2", llb.Scratch(), llb.AsPersistentCacheDir("mycache1", llb.CacheMountLocked))

	def, err := out.Marshal(context.TODO())
	require.NoError(t, err)

	_, err = c.Solve(context.TODO(), def, SolveOpt{}, nil)
	require.NoError(t, err)
}

func testRunCacheWithMounts(t *testing.T, sb integration.Sandbox) {
	requiresLinux(t)
	c, err := New(context.TODO(), sb.Address())
	require.NoError(t, err)
	defer c.Close()

	busybox := llb.Image("busybox:latest")

	out := busybox.Run(llb.Shlex(`sh -e -c "[[ -f /m1/sbin/apk ]]"`))
	out.AddMount("/m1", llb.Image("alpine:latest"), llb.Readonly)

	def, err := out.Marshal(context.TODO())
	require.NoError(t, err)

	_, err = c.Solve(context.TODO(), def, SolveOpt{}, nil)
	require.NoError(t, err)

	out = busybox.Run(llb.Shlex(`sh -e -c "[[ -f /m1/sbin/apk ]]"`))
	out.AddMount("/m1", llb.Image("busybox:latest"), llb.Readonly)

	def, err = out.Marshal(context.TODO())
	require.NoError(t, err)

	_, err = c.Solve(context.TODO(), def, SolveOpt{}, nil)
	require.Error(t, err)
}

func testCacheMountNoCache(t *testing.T, sb integration.Sandbox) {
	requiresLinux(t)
	c, err := New(context.TODO(), sb.Address())
	require.NoError(t, err)
	defer c.Close()

	busybox := llb.Image("busybox:latest")

	out := busybox.Run(llb.Shlex(`sh -e -c "touch /m1/foo; touch /m2/bar"`))
	out.AddMount("/m1", llb.Scratch(), llb.AsPersistentCacheDir("mycache1", llb.CacheMountLocked))
	out.AddMount("/m2", llb.Scratch(), llb.AsPersistentCacheDir("mycache2", llb.CacheMountLocked))

	def, err := out.Marshal(context.TODO())
	require.NoError(t, err)

	_, err = c.Solve(context.TODO(), def, SolveOpt{}, nil)
	require.NoError(t, err)

	out = busybox.Run(llb.Shlex(`sh -e -c "[[ ! -f /m1/foo ]]; touch /m1/foo2;"`), llb.IgnoreCache)
	out.AddMount("/m1", llb.Scratch(), llb.AsPersistentCacheDir("mycache1", llb.CacheMountLocked))

	def, err = out.Marshal(context.TODO())
	require.NoError(t, err)

	_, err = c.Solve(context.TODO(), def, SolveOpt{}, nil)
	require.NoError(t, err)

	out = busybox.Run(llb.Shlex(`sh -e -c "[[ -f /m1/foo2 ]]; [[ -f /m2/bar ]];"`))
	out.AddMount("/m1", llb.Scratch(), llb.AsPersistentCacheDir("mycache1", llb.CacheMountLocked))
	out.AddMount("/m2", llb.Scratch(), llb.AsPersistentCacheDir("mycache2", llb.CacheMountLocked))

	def, err = out.Marshal(context.TODO())
	require.NoError(t, err)

	_, err = c.Solve(context.TODO(), def, SolveOpt{}, nil)
	require.NoError(t, err)
}

// containerd/containerd#2119
func testDuplicateWhiteouts(t *testing.T, sb integration.Sandbox) {
	skipDockerd(t, sb)
	requiresLinux(t)
	c, err := New(context.TODO(), sb.Address())
	require.NoError(t, err)
	defer c.Close()

	busybox := llb.Image("busybox:latest")
	st := llb.Scratch()

	run := func(cmd string) {
		st = busybox.Run(llb.Shlex(cmd), llb.Dir("/wd")).AddMount("/wd", st)
	}

	run(`sh -e -c "mkdir -p d0 d1; echo -n first > d1/bar;"`)
	run(`sh -c "rm -rf d0 d1"`)

	def, err := st.Marshal(context.TODO())
	require.NoError(t, err)

	destDir, err := ioutil.TempDir("", "buildkit")
	require.NoError(t, err)
	defer os.RemoveAll(destDir)

	out := filepath.Join(destDir, "out.tar")
	outW, err := os.Create(out)
	require.NoError(t, err)

	_, err = c.Solve(context.TODO(), def, SolveOpt{
		Exports: []ExportEntry{
			{
				Type:   ExporterOCI,
				Output: fixedWriteCloser(outW),
			},
		},
	}, nil)
	require.NoError(t, err)

	dt, err := ioutil.ReadFile(out)
	require.NoError(t, err)

	m, err := testutil.ReadTarToMap(dt, false)
	require.NoError(t, err)

	var index ocispec.Index
	err = json.Unmarshal(m["index.json"].Data, &index)
	require.NoError(t, err)

	var mfst ocispec.Manifest
	err = json.Unmarshal(m["blobs/sha256/"+index.Manifests[0].Digest.Hex()].Data, &mfst)
	require.NoError(t, err)

	lastLayer := mfst.Layers[len(mfst.Layers)-1]

	layer, ok := m["blobs/sha256/"+lastLayer.Digest.Hex()]
	require.True(t, ok)

	m, err = testutil.ReadTarToMap(layer.Data, true)
	require.NoError(t, err)

	_, ok = m[".wh.d0"]
	require.True(t, ok)

	_, ok = m[".wh.d1"]
	require.True(t, ok)

	// check for a bug that added whiteout for subfile
	_, ok = m["d1/.wh.bar"]
	require.True(t, !ok)
}

// #276
func testWhiteoutParentDir(t *testing.T, sb integration.Sandbox) {
	skipDockerd(t, sb)
	requiresLinux(t)
	c, err := New(context.TODO(), sb.Address())
	require.NoError(t, err)
	defer c.Close()

	busybox := llb.Image("busybox:latest")
	st := llb.Scratch()

	run := func(cmd string) {
		st = busybox.Run(llb.Shlex(cmd), llb.Dir("/wd")).AddMount("/wd", st)
	}

	run(`sh -c "mkdir -p foo; echo -n first > foo/bar;"`)
	run(`rm foo/bar`)

	def, err := st.Marshal(context.TODO())
	require.NoError(t, err)

	destDir, err := ioutil.TempDir("", "buildkit")
	require.NoError(t, err)
	defer os.RemoveAll(destDir)

	out := filepath.Join(destDir, "out.tar")
	outW, err := os.Create(out)
	require.NoError(t, err)
	_, err = c.Solve(context.TODO(), def, SolveOpt{
		Exports: []ExportEntry{
			{
				Type:   ExporterOCI,
				Output: fixedWriteCloser(outW),
			},
		},
	}, nil)
	require.NoError(t, err)

	dt, err := ioutil.ReadFile(out)
	require.NoError(t, err)

	m, err := testutil.ReadTarToMap(dt, false)
	require.NoError(t, err)

	var index ocispec.Index
	err = json.Unmarshal(m["index.json"].Data, &index)
	require.NoError(t, err)

	var mfst ocispec.Manifest
	err = json.Unmarshal(m["blobs/sha256/"+index.Manifests[0].Digest.Hex()].Data, &mfst)
	require.NoError(t, err)

	lastLayer := mfst.Layers[len(mfst.Layers)-1]

	layer, ok := m["blobs/sha256/"+lastLayer.Digest.Hex()]
	require.True(t, ok)

	m, err = testutil.ReadTarToMap(layer.Data, true)
	require.NoError(t, err)

	_, ok = m["foo/.wh.bar"]
	require.True(t, ok)

	_, ok = m["foo/"]
	require.True(t, ok)
}

// #296
func testSchema1Image(t *testing.T, sb integration.Sandbox) {
	c, err := New(context.TODO(), sb.Address())
	require.NoError(t, err)
	defer c.Close()

	st := llb.Image("gcr.io/google_containers/pause:3.0@sha256:0d093c962a6c2dd8bb8727b661e2b5f13e9df884af9945b4cc7088d9350cd3ee")

	def, err := st.Marshal(context.TODO())
	require.NoError(t, err)

	_, err = c.Solve(context.TODO(), def, SolveOpt{}, nil)
	require.NoError(t, err)

	checkAllReleasable(t, c, sb, true)
}

// #319
func testMountWithNoSource(t *testing.T, sb integration.Sandbox) {
	c, err := New(context.TODO(), sb.Address())
	require.NoError(t, err)
	defer c.Close()

	busybox := llb.Image("docker.io/library/busybox:latest")
	st := llb.Scratch()

	var nilState llb.State

	// This should never actually be run, but we want to succeed
	// if it was, because we expect an error below, or a daemon
	// panic if the issue has regressed.
	run := busybox.Run(
		llb.Args([]string{"/bin/true"}),
		llb.AddMount("/nil", nilState, llb.SourcePath("/"), llb.Readonly))

	st = run.AddMount("/mnt", st)

	def, err := st.Marshal(context.TODO())
	require.NoError(t, err)

	_, err = c.Solve(context.TODO(), def, SolveOpt{}, nil)
	require.NoError(t, err)

	checkAllReleasable(t, c, sb, true)
}

// #324
func testReadonlyRootFS(t *testing.T, sb integration.Sandbox) {
	c, err := New(context.TODO(), sb.Address())
	require.NoError(t, err)
	defer c.Close()

	busybox := llb.Image("docker.io/library/busybox:latest")
	st := llb.Scratch()

	// The path /foo should be unwriteable.
	run := busybox.Run(
		llb.ReadonlyRootFS(),
		llb.Args([]string{"/bin/touch", "/foo"}))
	st = run.AddMount("/mnt", st)

	def, err := st.Marshal(context.TODO())
	require.NoError(t, err)

	_, err = c.Solve(context.TODO(), def, SolveOpt{}, nil)
	require.Error(t, err)
	// Would prefer to detect more specifically "Read-only file
	// system" but that isn't exposed here (it is on the stdio
	// which we don't see).
	require.Contains(t, err.Error(), "executor failed running [/bin/touch /foo]:")

	checkAllReleasable(t, c, sb, true)
}

func testSourceMap(t *testing.T, sb integration.Sandbox) {
	c, err := New(context.TODO(), sb.Address())
	require.NoError(t, err)
	defer c.Close()

	sm1 := llb.NewSourceMap(nil, "foo", []byte("data1"))
	sm2 := llb.NewSourceMap(nil, "bar", []byte("data2"))

	st := llb.Scratch().Run(
		llb.Shlex("not-exist"),
		sm1.Location([]*pb.Range{{Start: pb.Position{Line: 7}}}),
		sm2.Location([]*pb.Range{{Start: pb.Position{Line: 8}}}),
		sm1.Location([]*pb.Range{{Start: pb.Position{Line: 9}}}),
	)

	def, err := st.Marshal(context.TODO())
	require.NoError(t, err)

	_, err = c.Solve(context.TODO(), def, SolveOpt{}, nil)
	require.Error(t, err)

	srcs := errdefs.Sources(err)
	require.Equal(t, 3, len(srcs))

	// Source errors are wrapped in the order provided as llb.ConstraintOpts, so
	// when they are unwrapped, the first unwrapped error is the last location
	// provided.
	require.Equal(t, "foo", srcs[0].Info.Filename)
	require.Equal(t, []byte("data1"), srcs[0].Info.Data)
	require.Nil(t, srcs[0].Info.Definition)

	require.Equal(t, 1, len(srcs[0].Ranges))
	require.Equal(t, int32(9), srcs[0].Ranges[0].Start.Line)
	require.Equal(t, int32(0), srcs[0].Ranges[0].Start.Character)

	require.Equal(t, "bar", srcs[1].Info.Filename)
	require.Equal(t, []byte("data2"), srcs[1].Info.Data)
	require.Nil(t, srcs[1].Info.Definition)

	require.Equal(t, 1, len(srcs[1].Ranges))
	require.Equal(t, int32(8), srcs[1].Ranges[0].Start.Line)
	require.Equal(t, int32(0), srcs[1].Ranges[0].Start.Character)

	require.Equal(t, "foo", srcs[2].Info.Filename)
	require.Equal(t, []byte("data1"), srcs[2].Info.Data)
	require.Nil(t, srcs[2].Info.Definition)

	require.Equal(t, 1, len(srcs[2].Ranges))
	require.Equal(t, int32(7), srcs[2].Ranges[0].Start.Line)
	require.Equal(t, int32(0), srcs[2].Ranges[0].Start.Character)

}

func testSourceMapFromRef(t *testing.T, sb integration.Sandbox) {
	requiresLinux(t)
	c, err := New(context.TODO(), sb.Address())
	require.NoError(t, err)
	defer c.Close()

	srcState := llb.Scratch().File(
		llb.Mkfile("foo", 0600, []byte("data")))
	sm := llb.NewSourceMap(&srcState, "bar", []byte("bardata"))

	frontend := func(ctx context.Context, c gateway.Client) (*gateway.Result, error) {
		st := llb.Scratch().File(
			llb.Mkdir("foo/bar", 0600), //fails because /foo doesn't exist
			sm.Location([]*pb.Range{{Start: pb.Position{Line: 3, Character: 1}}}),
		)

		def, err := st.Marshal(context.TODO())
		if err != nil {
			return nil, err
		}

		res, err := c.Solve(ctx, gateway.SolveRequest{
			Definition: def.ToPB(),
		})
		if err != nil {
			return nil, err
		}

		ref, err := res.SingleRef()
		if err != nil {
			return nil, err
		}

		st2, err := ref.ToState()
		if err != nil {
			return nil, err
		}

		st = llb.Scratch().File(
			llb.Copy(st2, "foo", "foo2"),
		)

		def, err = st.Marshal(context.TODO())
		if err != nil {
			return nil, err
		}

		return c.Solve(ctx, gateway.SolveRequest{
			Definition: def.ToPB(),
		})
	}

	_, err = c.Build(context.TODO(), SolveOpt{}, "", frontend, nil)
	require.Error(t, err)

	srcs := errdefs.Sources(err)
	require.Equal(t, 1, len(srcs))

	require.Equal(t, "bar", srcs[0].Info.Filename)
	require.Equal(t, []byte("bardata"), srcs[0].Info.Data)
	require.NotNil(t, srcs[0].Info.Definition)

	require.Equal(t, 1, len(srcs[0].Ranges))
	require.Equal(t, int32(3), srcs[0].Ranges[0].Start.Line)
	require.Equal(t, int32(1), srcs[0].Ranges[0].Start.Character)
}

func testProxyEnv(t *testing.T, sb integration.Sandbox) {
	c, err := New(context.TODO(), sb.Address())
	require.NoError(t, err)
	defer c.Close()

	base := llb.Image("docker.io/library/busybox:latest").Dir("/out")
	cmd := `sh -c "echo -n $HTTP_PROXY-$HTTPS_PROXY-$NO_PROXY-$no_proxy-$ALL_PROXY-$all_proxy > env"`

	st := base.Run(llb.Shlex(cmd), llb.WithProxy(llb.ProxyEnv{
		HTTPProxy:  "httpvalue",
		HTTPSProxy: "httpsvalue",
		NoProxy:    "noproxyvalue",
		AllProxy:   "allproxyvalue",
	}))
	out := st.AddMount("/out", llb.Scratch())

	def, err := out.Marshal(context.TODO())
	require.NoError(t, err)

	destDir, err := ioutil.TempDir("", "buildkit")
	require.NoError(t, err)
	defer os.RemoveAll(destDir)

	_, err = c.Solve(context.TODO(), def, SolveOpt{
		Exports: []ExportEntry{
			{
				Type:      ExporterLocal,
				OutputDir: destDir,
			},
		},
	}, nil)
	require.NoError(t, err)

	dt, err := ioutil.ReadFile(filepath.Join(destDir, "env"))
	require.NoError(t, err)
	require.Equal(t, string(dt), "httpvalue-httpsvalue-noproxyvalue-noproxyvalue-allproxyvalue-allproxyvalue")

	// repeat to make sure proxy doesn't change cache
	st = base.Run(llb.Shlex(cmd), llb.WithProxy(llb.ProxyEnv{
		HTTPSProxy: "httpsvalue2",
		NoProxy:    "noproxyvalue2",
	}))
	out = st.AddMount("/out", llb.Scratch())

	def, err = out.Marshal(context.TODO())
	require.NoError(t, err)

	destDir, err = ioutil.TempDir("", "buildkit")
	require.NoError(t, err)
	defer os.RemoveAll(destDir)

	_, err = c.Solve(context.TODO(), def, SolveOpt{
		Exports: []ExportEntry{
			{
				Type:      ExporterLocal,
				OutputDir: destDir,
			},
		},
	}, nil)
	require.NoError(t, err)

	dt, err = ioutil.ReadFile(filepath.Join(destDir, "env"))
	require.NoError(t, err)
	require.Equal(t, string(dt), "httpvalue-httpsvalue-noproxyvalue-noproxyvalue-allproxyvalue-allproxyvalue")
}

func requiresLinux(t *testing.T) {
	if runtime.GOOS != "linux" {
		t.Skipf("unsupported GOOS: %s", runtime.GOOS)
	}
}

func checkAllRemoved(t *testing.T, c *Client, sb integration.Sandbox) {
	retries := 0
	for {
		require.True(t, 20 > retries)
		retries++
		du, err := c.DiskUsage(context.TODO())
		require.NoError(t, err)
		if len(du) > 0 {
			time.Sleep(500 * time.Millisecond)
			continue
		}
		break
	}
}

func checkAllReleasable(t *testing.T, c *Client, sb integration.Sandbox, checkContent bool) {
	retries := 0
loop0:
	for {
		require.True(t, 20 > retries)
		retries++
		du, err := c.DiskUsage(context.TODO())
		require.NoError(t, err)
		for _, d := range du {
			if d.InUse {
				time.Sleep(500 * time.Millisecond)
				continue loop0
			}
		}
		break
	}

	err := c.Prune(context.TODO(), nil, PruneAll)
	require.NoError(t, err)

	du, err := c.DiskUsage(context.TODO())
	require.NoError(t, err)
	require.Equal(t, 0, len(du))

	// examine contents of exported tars (requires containerd)
	cdAddress := sb.ContainerdAddress()
	if cdAddress == "" {
		t.Logf("checkAllReleasable: skipping check for exported tars in non-containerd test")
		return
	}

	// TODO: make public pull helper function so this can be checked for standalone as well

	client, err := newContainerd(cdAddress)
	require.NoError(t, err)
	defer client.Close()

	ctx := namespaces.WithNamespace(context.Background(), "buildkit")
	snapshotService := client.SnapshotService("overlayfs")

	retries = 0
	for {
		count := 0
		err = snapshotService.Walk(ctx, func(context.Context, snapshots.Info) error {
			count++
			return nil
		})
		require.NoError(t, err)
		if count == 0 {
			break
		}
		require.True(t, 20 > retries)
		retries++
		time.Sleep(500 * time.Millisecond)
	}

	if !checkContent {
		return
	}

	retries = 0
	for {
		count := 0
		err = client.ContentStore().Walk(ctx, func(content.Info) error {
			count++
			return nil
		})
		require.NoError(t, err)
		if count == 0 {
			break
		}
		require.True(t, 20 > retries)
		retries++
		time.Sleep(500 * time.Millisecond)
	}
}

func testInvalidExporter(t *testing.T, sb integration.Sandbox) {
	requiresLinux(t)
	c, err := New(context.TODO(), sb.Address())
	require.NoError(t, err)
	defer c.Close()

	def, err := llb.Image("busybox:latest").Marshal(context.TODO())
	require.NoError(t, err)

	destDir, err := ioutil.TempDir("", "buildkit")
	require.NoError(t, err)
	defer os.RemoveAll(destDir)

	target := "example.com/buildkit/testoci:latest"
	attrs := map[string]string{
		"name": target,
	}
	for _, exp := range []string{ExporterOCI, ExporterDocker} {
		_, err = c.Solve(context.TODO(), def, SolveOpt{
			Exports: []ExportEntry{
				{
					Type:  exp,
					Attrs: attrs,
				},
			},
		}, nil)
		// output file writer is required
		require.Error(t, err)
		_, err = c.Solve(context.TODO(), def, SolveOpt{
			Exports: []ExportEntry{
				{
					Type:      exp,
					Attrs:     attrs,
					OutputDir: destDir,
				},
			},
		}, nil)
		// output directory is not supported
		require.Error(t, err)
	}

	_, err = c.Solve(context.TODO(), def, SolveOpt{
		Exports: []ExportEntry{
			{
				Type:  ExporterLocal,
				Attrs: attrs,
			},
		},
	}, nil)
	// output directory is required
	require.Error(t, err)

	f, err := os.Create(filepath.Join(destDir, "a"))
	require.NoError(t, err)
	defer f.Close()
	_, err = c.Solve(context.TODO(), def, SolveOpt{
		Exports: []ExportEntry{
			{
				Type:   ExporterLocal,
				Attrs:  attrs,
				Output: fixedWriteCloser(f),
			},
		},
	}, nil)
	// output file writer is not supported
	require.Error(t, err)

	checkAllReleasable(t, c, sb, true)
}

// moby/buildkit#492
func testParallelLocalBuilds(t *testing.T, sb integration.Sandbox) {
	ctx, cancel := context.WithCancel(context.TODO())
	defer cancel()

	c, err := New(ctx, sb.Address())
	require.NoError(t, err)
	defer c.Close()

	eg, ctx := errgroup.WithContext(ctx)

	for i := 0; i < 3; i++ {
		func(i int) {
			eg.Go(func() error {
				fn := fmt.Sprintf("test%d", i)
				srcDir, err := tmpdir(
					fstest.CreateFile(fn, []byte("contents"), 0600),
				)
				require.NoError(t, err)
				defer os.RemoveAll(srcDir)

				def, err := llb.Local("source").Marshal(context.TODO())
				require.NoError(t, err)

				destDir, err := ioutil.TempDir("", "buildkit")
				require.NoError(t, err)
				defer os.RemoveAll(destDir)

				_, err = c.Solve(ctx, def, SolveOpt{
					Exports: []ExportEntry{
						{
							Type:      ExporterLocal,
							OutputDir: destDir,
						},
					},
					LocalDirs: map[string]string{
						"source": srcDir,
					},
				}, nil)
				require.NoError(t, err)

				act, err := ioutil.ReadFile(filepath.Join(destDir, fn))
				require.NoError(t, err)

				require.Equal(t, "contents", string(act))
				return nil
			})
		}(i)
	}

	err = eg.Wait()
	require.NoError(t, err)
}

// testRelativeMountpoint is a test that relative paths for mountpoints don't
// fail when runc is upgraded to at least rc95, which introduces an error when
// mountpoints are not absolute. Relative paths should be transformed to
// absolute points based on the llb.State's current working directory.
func testRelativeMountpoint(t *testing.T, sb integration.Sandbox) {
	requiresLinux(t)
	c, err := New(context.TODO(), sb.Address())
	require.NoError(t, err)
	defer c.Close()

	id := identity.NewID()

	st := llb.Image("busybox:latest").Dir("/root").Run(
		llb.Shlexf("sh -c 'echo -n %s > /root/relpath/data'", id),
	).AddMount("relpath", llb.Scratch())

	def, err := st.Marshal(context.TODO())
	require.NoError(t, err)

	destDir, err := ioutil.TempDir("", "buildkit")
	require.NoError(t, err)
	defer os.RemoveAll(destDir)

	_, err = c.Solve(context.TODO(), def, SolveOpt{
		Exports: []ExportEntry{
			{
				Type:      ExporterLocal,
				OutputDir: destDir,
			},
		},
	}, nil)
	require.NoError(t, err)

	dt, err := ioutil.ReadFile(filepath.Join(destDir, "data"))
	require.NoError(t, err)
	require.Equal(t, dt, []byte(id))
}

func tmpdir(appliers ...fstest.Applier) (string, error) {
	tmpdir, err := ioutil.TempDir("", "buildkit-client")
	if err != nil {
		return "", err
	}
	if err := fstest.Apply(appliers...).Apply(tmpdir); err != nil {
		return "", err
	}
	return tmpdir, nil
}

func makeSSHAgentSock(agent agent.Agent) (p string, cleanup func() error, err error) {
	tmpDir, err := ioutil.TempDir("", "buildkit")
	if err != nil {
		return "", nil, err
	}
	defer func() {
		if err != nil {
			os.RemoveAll(tmpDir)
		}
	}()

	sockPath := filepath.Join(tmpDir, "ssh_auth_sock")

	l, err := net.Listen("unix", sockPath)
	if err != nil {
		return "", nil, err
	}

	s := &server{l: l}
	go s.run(agent)

	return sockPath, func() error {
		l.Close()
		return os.RemoveAll(tmpDir)
	}, nil
}

type server struct {
	l net.Listener
}

func (s *server) run(a agent.Agent) error {
	for {
		c, err := s.l.Accept()
		if err != nil {
			return err
		}

		go agent.ServeAgent(a, c)
	}
}

type secModeSandbox struct{}

func (*secModeSandbox) UpdateConfigFile(in string) string {
	return in
}

type secModeInsecure struct{}

func (*secModeInsecure) UpdateConfigFile(in string) string {
	return in + "\n\ninsecure-entitlements = [\"security.insecure\"]\n"
}

var securitySandbox integration.ConfigUpdater = &secModeSandbox{}
var securityInsecure integration.ConfigUpdater = &secModeInsecure{}

type netModeHost struct{}

func (*netModeHost) UpdateConfigFile(in string) string {
	return in + "\n\ninsecure-entitlements = [\"network.host\"]\n"
}

type netModeDefault struct{}

func (*netModeDefault) UpdateConfigFile(in string) string {
	return in
}

var hostNetwork integration.ConfigUpdater = &netModeHost{}
var defaultNetwork integration.ConfigUpdater = &netModeDefault{}

func fixedWriteCloser(wc io.WriteCloser) func(map[string]string) (io.WriteCloser, error) {
	return func(map[string]string) (io.WriteCloser, error) {
		return wc, nil
	}
}<|MERGE_RESOLUTION|>--- conflicted
+++ resolved
@@ -73,7 +73,6 @@
 		testRelativeWorkDir,
 		testFileOpMkdirMkfile,
 		testFileOpCopyRm,
-		testFileOpCopyIncludeExclude,
 		testFileOpRmWildcard,
 		testCallDiskUsage,
 		testBuildMultiMount,
@@ -1127,122 +1126,11 @@
 	require.Equal(t, []byte("bar0"), dt)
 
 	_, err = os.Stat(filepath.Join(destDir, "out/foo"))
-	require.ErrorIs(t, err, os.ErrNotExist)
+	require.Equal(t, true, errors.Is(err, os.ErrNotExist))
 
 	dt, err = ioutil.ReadFile(filepath.Join(destDir, "file2"))
 	require.NoError(t, err)
 	require.Equal(t, []byte("file2"), dt)
-}
-
-<<<<<<< HEAD
-func testFileOpCopyIncludeExclude(t *testing.T, sb integration.Sandbox) {
-=======
-// testFileOpInputSwap is a regression test that cache is invalidated when subset of fileop is built
-func testFileOpInputSwap(t *testing.T, sb integration.Sandbox) {
->>>>>>> 244e8cde
-	requiresLinux(t)
-	c, err := New(context.TODO(), sb.Address())
-	require.NoError(t, err)
-	defer c.Close()
-
-<<<<<<< HEAD
-	dir, err := tmpdir(
-		fstest.CreateFile("myfile", []byte("data0"), 0600),
-		fstest.CreateDir("sub", 0700),
-		fstest.CreateFile("sub/foo", []byte("foo0"), 0600),
-		fstest.CreateFile("sub/bar", []byte("bar0"), 0600),
-	)
-	require.NoError(t, err)
-	defer os.RemoveAll(dir)
-
-	st := llb.Scratch().File(
-		llb.Copy(
-			llb.Local("mylocal"), "/", "/", &llb.CopyInfo{
-				IncludePatterns: []string{"sub/*"},
-				ExcludePatterns: []string{"sub/bar"},
-			},
-		),
-	)
-
-	busybox := llb.Image("busybox:latest")
-	run := func(cmd string) {
-		st = busybox.Run(llb.Shlex(cmd), llb.Dir("/wd")).AddMount("/wd", st)
-	}
-	run(`sh -c "cat /dev/urandom | head -c 100 | sha256sum > unique"`)
-
-	def, err := st.Marshal(context.TODO())
-	require.NoError(t, err)
-
-	destDir, err := ioutil.TempDir("", "buildkit")
-	require.NoError(t, err)
-	defer os.RemoveAll(destDir)
-
-	_, err = c.Solve(context.TODO(), def, SolveOpt{
-		Exports: []ExportEntry{
-			{
-				Type:      ExporterLocal,
-				OutputDir: destDir,
-			},
-		},
-		LocalDirs: map[string]string{
-			"mylocal": dir,
-		},
-	}, nil)
-	require.NoError(t, err)
-
-	dt, err := ioutil.ReadFile(filepath.Join(destDir, "sub", "foo"))
-	require.NoError(t, err)
-	require.Equal(t, []byte("foo0"), dt)
-
-	for _, name := range []string{"myfile", "sub/bar"} {
-		_, err = os.Stat(filepath.Join(destDir, name))
-		require.ErrorIs(t, err, os.ErrNotExist)
-	}
-
-	randBytes, err := ioutil.ReadFile(filepath.Join(destDir, "unique"))
-	require.NoError(t, err)
-
-	// Create additional file which doesn't match the include pattern, and make
-	// sure this doesn't invalidate the cache.
-
-	err = fstest.Apply(fstest.CreateFile("unmatchedfile", []byte("data1"), 0600)).Apply(dir)
-	require.NoError(t, err)
-
-	st = llb.Scratch().File(
-		llb.Copy(
-			llb.Local("mylocal"), "/", "/", &llb.CopyInfo{
-				IncludePatterns: []string{"sub/*"},
-				ExcludePatterns: []string{"sub/bar"},
-			},
-		),
-	)
-
-	run(`sh -c "cat /dev/urandom | head -c 100 | sha256sum > unique"`)
-
-	def, err = st.Marshal(context.TODO())
-	require.NoError(t, err)
-
-	destDir, err = ioutil.TempDir("", "buildkit")
-	require.NoError(t, err)
-	defer os.RemoveAll(destDir)
-
-	_, err = c.Solve(context.TODO(), def, SolveOpt{
-		Exports: []ExportEntry{
-			{
-				Type:      ExporterLocal,
-				OutputDir: destDir,
-			},
-		},
-		LocalDirs: map[string]string{
-			"mylocal": dir,
-		},
-	}, nil)
-	require.NoError(t, err)
-
-	randBytes2, err := ioutil.ReadFile(filepath.Join(destDir, "unique"))
-	require.NoError(t, err)
-
-	require.Equal(t, randBytes, randBytes2)
 }
 
 // testFileOpInputSwap is a regression test that cache is invalidated when subset of fileop is built
@@ -1258,14 +1146,6 @@
 
 	st := base.File(llb.Copy(src, "/bar", "/baz"))
 
-=======
-	base := llb.Scratch().File(llb.Mkfile("/foo", 0600, []byte("foo")))
-
-	src := llb.Scratch().File(llb.Mkfile("/bar", 0600, []byte("bar")))
-
-	st := base.File(llb.Copy(src, "/bar", "/baz"))
-
->>>>>>> 244e8cde
 	def, err := st.Marshal(context.TODO())
 	require.NoError(t, err)
 
@@ -1334,10 +1214,10 @@
 	require.Equal(t, true, fi.IsDir())
 
 	_, err = os.Stat(filepath.Join(destDir, "foo/target"))
-	require.ErrorIs(t, err, os.ErrNotExist)
+	require.Equal(t, true, errors.Is(err, os.ErrNotExist))
 
 	_, err = os.Stat(filepath.Join(destDir, "bar/target"))
-	require.ErrorIs(t, err, os.ErrNotExist)
+	require.Equal(t, true, errors.Is(err, os.ErrNotExist))
 }
 
 func testCallDiskUsage(t *testing.T, sb integration.Sandbox) {
@@ -2248,40 +2128,126 @@
 	}
 	require.NoError(t, err)
 
+	// Prepare stargz image
+	sgzImage := registry + "/stargz/alpine:latest"
+	err = exec.Command("ctr-remote", "image", "optimize",
+		"--period=1", "alpine:latest", sgzImage).Run()
+	require.NoError(t, err)
+
+	c, err := New(context.TODO(), sb.Address())
+	require.NoError(t, err)
+	defer c.Close()
+
+	// stargz layers should be lazy even for executing something on them
+	def, err := llb.Image(sgzImage).
+		Run(llb.Args([]string{"/bin/touch", "/foo"})).
+		Marshal(context.TODO())
+	require.NoError(t, err)
+	target := registry + "/buildkit/testlazyimage:latest"
+	_, err = c.Solve(context.TODO(), def, SolveOpt{
+		Exports: []ExportEntry{
+			{
+				Type: ExporterImage,
+				Attrs: map[string]string{
+					"name": target,
+					"push": "true",
+				},
+			},
+		},
+	}, nil)
+	require.NoError(t, err)
+
 	var (
 		imageService = client.ImageService()
 		contentStore = client.ContentStore()
 		ctx          = namespaces.WithNamespace(context.Background(), "buildkit")
 	)
 
-	c, err := New(context.TODO(), sb.Address())
-	require.NoError(t, err)
-	defer c.Close()
-
-	// Prepare stargz image
-	orgImage := "docker.io/library/alpine:latest"
-	sgzImage := registry + "/stargz/alpine:latest"
-	ctrRemoteCommonArg := []string{"--namespace", "buildkit", "--address", cdAddress}
-	err = exec.Command("ctr-remote", append(ctrRemoteCommonArg, "i", "pull", orgImage)...).Run()
-	require.NoError(t, err)
-	err = exec.Command("ctr-remote", append(ctrRemoteCommonArg, "i", "optimize", "--oci", "--period=1", orgImage, sgzImage)...).Run()
-	require.NoError(t, err)
-	err = exec.Command("ctr-remote", append(ctrRemoteCommonArg, "i", "push", "--plain-http", sgzImage)...).Run()
+	img, err := imageService.Get(ctx, target)
+	require.NoError(t, err)
+
+	manifest, err := images.Manifest(ctx, contentStore, img.Target, nil)
+	require.NoError(t, err)
+
+	// Check if image layers are lazy.
+	// The topmost(last) layer created by `Run` isn't lazy so we skip the check for the layer.
+	var sgzLayers []ocispec.Descriptor
+	for _, layer := range manifest.Layers[:len(manifest.Layers)-1] {
+		_, err = contentStore.Info(ctx, layer.Digest)
+		require.True(t, errors.Is(err, ctderrdefs.ErrNotFound), "unexpected error %v", err)
+		sgzLayers = append(sgzLayers, layer)
+	}
+	require.NotEqual(t, 0, len(sgzLayers), "no layer can be used for checking lazypull")
+
+	// The topmost(last) layer created by `Run` shouldn't be lazy
+	_, err = contentStore.Info(ctx, manifest.Layers[len(manifest.Layers)-1].Digest)
 	require.NoError(t, err)
 
 	// clear all local state out
-	err = imageService.Delete(ctx, orgImage, images.SynchronousDelete())
-	require.NoError(t, err)
-	err = imageService.Delete(ctx, sgzImage, images.SynchronousDelete())
+	err = imageService.Delete(ctx, img.Name, images.SynchronousDelete())
 	require.NoError(t, err)
 	checkAllReleasable(t, c, sb, true)
 
-	// stargz layers should be lazy even for executing something on them
-	def, err := llb.Image(sgzImage).
-		Run(llb.Args([]string{"/bin/touch", "/foo"})).
-		Marshal(context.TODO())
-	require.NoError(t, err)
-	target := registry + "/buildkit/testlazyimage:latest"
+	// stargz layers should be exportable
+	destDir, err := ioutil.TempDir("", "buildkit")
+	require.NoError(t, err)
+	defer os.RemoveAll(destDir)
+	out := filepath.Join(destDir, "out.tar")
+	outW, err := os.Create(out)
+	require.NoError(t, err)
+	_, err = c.Solve(context.TODO(), def, SolveOpt{
+		Exports: []ExportEntry{
+			{
+				Type:   ExporterOCI,
+				Output: fixedWriteCloser(outW),
+			},
+		},
+	}, nil)
+	require.NoError(t, err)
+
+	// Check if image layers are un-lazied
+	for _, layer := range sgzLayers {
+		_, err = contentStore.Info(ctx, layer.Digest)
+		require.NoError(t, err)
+	}
+
+	err = c.Prune(context.TODO(), nil, PruneAll)
+	require.NoError(t, err)
+	checkAllRemoved(t, c, sb)
+}
+
+func testLazyImagePush(t *testing.T, sb integration.Sandbox) {
+	skipDockerd(t, sb)
+	requiresLinux(t)
+
+	cdAddress := sb.ContainerdAddress()
+	if cdAddress == "" {
+		t.Skip("test requires containerd worker")
+	}
+
+	client, err := newContainerd(cdAddress)
+	require.NoError(t, err)
+	defer client.Close()
+
+	ctx := namespaces.WithNamespace(context.Background(), "buildkit")
+
+	registry, err := sb.NewRegistry()
+	if errors.Is(err, integration.ErrorRequirements) {
+		t.Skip(err.Error())
+	}
+	require.NoError(t, err)
+
+	c, err := New(context.TODO(), sb.Address())
+	require.NoError(t, err)
+	defer c.Close()
+
+	// push the busybox image to the mutable registry
+	sourceImage := "busybox:latest"
+	def, err := llb.Image(sourceImage).Marshal(context.TODO())
+	require.NoError(t, err)
+
+	targetNoTag := registry + "/buildkit/testlazyimage:"
+	target := targetNoTag + "latest"
 	_, err = c.Solve(context.TODO(), def, SolveOpt{
 		Exports: []ExportEntry{
 			{
@@ -2295,104 +2261,6 @@
 	}, nil)
 	require.NoError(t, err)
 
-	img, err := imageService.Get(ctx, target)
-	require.NoError(t, err)
-
-	manifest, err := images.Manifest(ctx, contentStore, img.Target, nil)
-	require.NoError(t, err)
-
-	// Check if image layers are lazy.
-	// The topmost(last) layer created by `Run` isn't lazy so we skip the check for the layer.
-	var sgzLayers []ocispec.Descriptor
-	for _, layer := range manifest.Layers[:len(manifest.Layers)-1] {
-		_, err = contentStore.Info(ctx, layer.Digest)
-		require.ErrorIs(t, err, ctderrdefs.ErrNotFound, "unexpected error %v", err)
-		sgzLayers = append(sgzLayers, layer)
-	}
-	require.NotEqual(t, 0, len(sgzLayers), "no layer can be used for checking lazypull")
-
-	// The topmost(last) layer created by `Run` shouldn't be lazy
-	_, err = contentStore.Info(ctx, manifest.Layers[len(manifest.Layers)-1].Digest)
-	require.NoError(t, err)
-
-	// clear all local state out
-	err = imageService.Delete(ctx, img.Name, images.SynchronousDelete())
-	require.NoError(t, err)
-	checkAllReleasable(t, c, sb, true)
-
-	// stargz layers should be exportable
-	destDir, err := ioutil.TempDir("", "buildkit")
-	require.NoError(t, err)
-	defer os.RemoveAll(destDir)
-	out := filepath.Join(destDir, "out.tar")
-	outW, err := os.Create(out)
-	require.NoError(t, err)
-	_, err = c.Solve(context.TODO(), def, SolveOpt{
-		Exports: []ExportEntry{
-			{
-				Type:   ExporterOCI,
-				Output: fixedWriteCloser(outW),
-			},
-		},
-	}, nil)
-	require.NoError(t, err)
-
-	// Check if image layers are un-lazied
-	for _, layer := range sgzLayers {
-		_, err = contentStore.Info(ctx, layer.Digest)
-		require.NoError(t, err)
-	}
-
-	err = c.Prune(context.TODO(), nil, PruneAll)
-	require.NoError(t, err)
-	checkAllRemoved(t, c, sb)
-}
-
-func testLazyImagePush(t *testing.T, sb integration.Sandbox) {
-	skipDockerd(t, sb)
-	requiresLinux(t)
-
-	cdAddress := sb.ContainerdAddress()
-	if cdAddress == "" {
-		t.Skip("test requires containerd worker")
-	}
-
-	client, err := newContainerd(cdAddress)
-	require.NoError(t, err)
-	defer client.Close()
-
-	ctx := namespaces.WithNamespace(context.Background(), "buildkit")
-
-	registry, err := sb.NewRegistry()
-	if errors.Is(err, integration.ErrorRequirements) {
-		t.Skip(err.Error())
-	}
-	require.NoError(t, err)
-
-	c, err := New(context.TODO(), sb.Address())
-	require.NoError(t, err)
-	defer c.Close()
-
-	// push the busybox image to the mutable registry
-	sourceImage := "busybox:latest"
-	def, err := llb.Image(sourceImage).Marshal(context.TODO())
-	require.NoError(t, err)
-
-	targetNoTag := registry + "/buildkit/testlazyimage:"
-	target := targetNoTag + "latest"
-	_, err = c.Solve(context.TODO(), def, SolveOpt{
-		Exports: []ExportEntry{
-			{
-				Type: ExporterImage,
-				Attrs: map[string]string{
-					"name": target,
-					"push": "true",
-				},
-			},
-		},
-	}, nil)
-	require.NoError(t, err)
-
 	imageService := client.ImageService()
 	contentStore := client.ContentStore()
 
@@ -2439,7 +2307,7 @@
 
 	for _, layer := range manifest.Layers {
 		_, err = contentStore.Info(ctx, layer.Digest)
-		require.ErrorIs(t, err, ctderrdefs.ErrNotFound, "unexpected error %v", err)
+		require.True(t, errors.Is(err, ctderrdefs.ErrNotFound), "unexpected error %v", err)
 	}
 
 	// clear all local state out again
@@ -2471,7 +2339,7 @@
 
 	for _, layer := range manifest.Layers {
 		_, err = contentStore.Info(ctx, layer.Digest)
-		require.ErrorIs(t, err, ctderrdefs.ErrNotFound, "unexpected error %v", err)
+		require.True(t, errors.Is(err, ctderrdefs.ErrNotFound), "unexpected error %v", err)
 	}
 
 	// check that a subsequent build can use the previously lazy image in an exec
@@ -3297,13 +3165,12 @@
 	defer c.Close()
 
 	base := llb.Image("docker.io/library/busybox:latest").Dir("/out")
-	cmd := `sh -c "echo -n $HTTP_PROXY-$HTTPS_PROXY-$NO_PROXY-$no_proxy-$ALL_PROXY-$all_proxy > env"`
+	cmd := `sh -c "echo -n $HTTP_PROXY-$HTTPS_PROXY-$NO_PROXY-$no_proxy > env"`
 
 	st := base.Run(llb.Shlex(cmd), llb.WithProxy(llb.ProxyEnv{
 		HTTPProxy:  "httpvalue",
 		HTTPSProxy: "httpsvalue",
 		NoProxy:    "noproxyvalue",
-		AllProxy:   "allproxyvalue",
 	}))
 	out := st.AddMount("/out", llb.Scratch())
 
@@ -3326,7 +3193,7 @@
 
 	dt, err := ioutil.ReadFile(filepath.Join(destDir, "env"))
 	require.NoError(t, err)
-	require.Equal(t, string(dt), "httpvalue-httpsvalue-noproxyvalue-noproxyvalue-allproxyvalue-allproxyvalue")
+	require.Equal(t, string(dt), "httpvalue-httpsvalue-noproxyvalue-noproxyvalue")
 
 	// repeat to make sure proxy doesn't change cache
 	st = base.Run(llb.Shlex(cmd), llb.WithProxy(llb.ProxyEnv{
@@ -3354,7 +3221,7 @@
 
 	dt, err = ioutil.ReadFile(filepath.Join(destDir, "env"))
 	require.NoError(t, err)
-	require.Equal(t, string(dt), "httpvalue-httpsvalue-noproxyvalue-noproxyvalue-allproxyvalue-allproxyvalue")
+	require.Equal(t, string(dt), "httpvalue-httpsvalue-noproxyvalue-noproxyvalue")
 }
 
 func requiresLinux(t *testing.T) {
